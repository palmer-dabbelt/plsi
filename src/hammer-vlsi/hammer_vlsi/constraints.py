--- conflicted
+++ resolved
@@ -12,12 +12,8 @@
 from functools import reduce
 from typing import Dict, NamedTuple, Optional, List, Any, Tuple, Union, cast
 
-<<<<<<< HEAD
-from hammer_utils import reverse_dict, add_dicts
+from hammer_utils import reverse_dict, get_or_else, add_dicts
 from hammer_tech import MacroSize
-=======
-from hammer_utils import reverse_dict, get_or_else
->>>>>>> 35c9f45e
 from .units import TimeValue, VoltageValue, TemperatureValue
 
 from decimal import Decimal
