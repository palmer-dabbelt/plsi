--- conflicted
+++ resolved
@@ -146,7 +146,6 @@
             check_CLIActionType_type(self.sim_action)
         else:
             self.sim_action = self.create_sim_action([])
-        #TODO (daniel)
         if hasattr(self, "synthesis_sim_action"):
             check_CLIActionType_type(self.synthesis_sim_action)
         else:
@@ -188,7 +187,7 @@
             "par-to-lvs": self.par_to_lvs_action,
             "drc": self.drc_action,
             "lvs": self.lvs_action,
-            "sim": self.sim_action,  # TODO(daniel)
+            "sim": self.sim_action,
             "simulation": self.sim_action,
             "synthesis_to_sim": self.synthesis_to_sim_action,
             "synthesis-to-sim": self.synthesis_to_sim_action,
@@ -310,7 +309,7 @@
         hooks = self.get_extra_lvs_hooks() + custom_hooks  # type: List[HammerToolHookAction]
         return self.create_action("lvs", hooks if len(hooks) > 0 else None,
                                   pre_action_func, post_load_func, post_run_func)
-    # TODO(daniel)
+
     def create_sim_action(self, custom_hooks: List[HammerToolHookAction],
                           pre_action_func: Optional[Callable[[HammerDriver], None]] = None,
                           post_load_func: Optional[Callable[[HammerDriver], None]] = None,
@@ -318,17 +317,6 @@
         hooks = self.get_extra_sim_hooks() + custom_hooks  # type: List[HammerToolHookAction]
         return self.create_action("sim", hooks if len(hooks) > 0 else None,
                                   pre_action_func, post_load_func, post_run_func)
-<<<<<<< HEAD
-
-    def create_sim_action(self, custom_hooks: List[HammerToolHookAction],
-                          pre_action_func: Optional[Callable[[HammerDriver], None]] = None,
-                          post_load_func: Optional[Callable[[HammerDriver], None]] = None,
-                          post_run_func: Optional[Callable[[HammerDriver], None]] = None) -> CLIActionConfigType:
-        hooks = self.get_extra_sim_hooks() + custom_hooks  # type: List[HammerToolHookAction]
-        return self.create_action("sim", hooks if len(hooks) > 0 else None,
-                                  pre_action_func, post_load_func, post_run_func)
-=======
->>>>>>> 2a6caaf0
 
     def create_sram_generator_action(self, custom_hooks: List[HammerToolHookAction],
                           pre_action_func: Optional[Callable[[HammerDriver], None]] = None,
@@ -776,7 +764,6 @@
         self.par_rundir = get_nonempty_str(args['par_rundir'])
         self.drc_rundir = get_nonempty_str(args['drc_rundir'])
         self.lvs_rundir = get_nonempty_str(args['lvs_rundir'])
-        # TODO(daniel)
         self.sim_rundir = get_nonempty_str(args['sim_rundir'])
 
         # Stage control: from/to
@@ -993,7 +980,6 @@
                             help='(optional) Directory to store DRC results in')
         parser.add_argument("--lvs_rundir", required=False, default="",
                             help='(optional) Directory to store LVS results in')
-        # TODO(daniel)
         parser.add_argument("--sim_rundir", required=False, default="",
                             help='(optional) Directory to store simulation results in')
         # Optional arguments for step control.
