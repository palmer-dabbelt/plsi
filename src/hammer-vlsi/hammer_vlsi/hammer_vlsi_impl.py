--- conflicted
+++ resolved
@@ -22,11 +22,7 @@
 from hammer_tech import Library, ExtraLibrary
 
 from .constraints import *
-<<<<<<< HEAD
 from .units import VoltageValue, TimeValue
-=======
-from .units import TimeValue
->>>>>>> 2a6caaf0
 
 
 class HierarchicalMode(Enum):
