#!/usr/bin/env python3
# -*- coding: utf-8 -*-
#
#  hammer_vlsi_impl.py
#  hammer-vlsi implementation file. Users should import hammer_vlsi instead.
#
#  See LICENSE for licence details.

from abc import abstractmethod
from enum import Enum
from functools import reduce
import importlib
from numbers import Number
import os
import sys
import json
from typing import Callable, Iterable, List, NamedTuple, Optional, Dict, Any, Union
from decimal import Decimal

import hammer_config
from hammer_utils import reverse_dict, deepdict, optional_map, get_or_else, add_dicts, coerce_to_grid
from hammer_tech import Library, ExtraLibrary

from .constraints import *
from .units import VoltageValue, TimeValue


class HierarchicalMode(Enum):
    Flat = 1
    Leaf = 2
    Hierarchical = 3
    Top = 4

    @classmethod
    def __mapping(cls) -> Dict[str, "HierarchicalMode"]:
        return {
            "flat": HierarchicalMode.Flat,
            "leaf": HierarchicalMode.Leaf,
            "hierarchical": HierarchicalMode.Hierarchical,
            "top": HierarchicalMode.Top
        }

    @staticmethod
    def from_str(x: str) -> "HierarchicalMode":
        try:
            return HierarchicalMode.__mapping()[x]
        except KeyError:
            raise ValueError("Invalid string for HierarchicalMode: " + str(x))

    def __str__(self) -> str:
        return reverse_dict(HierarchicalMode.__mapping())[self]

    def is_nonleaf_hierarchical(self) -> bool:
        """
        Helper function that returns True if this mode is a non-leaf hierarchical mode (i.e. any block with
        hierarchical sub-blocks).
        """
        return self == HierarchicalMode.Hierarchical or self == HierarchicalMode.Top

class HammerToolPauseException(Exception):
    """
    Internal hammer-vlsi exception raised to indicate that a step has stopped execution of the tool.
    This is not necessarily an error condition.
    """
    pass


import hammer_tech


class HammerVLSISettings:
    """
    Static class which holds global hammer-vlsi settings.
    """
    hammer_vlsi_path = ""  # type: str

    @staticmethod
    def get_config() -> dict:
        """Export settings as a config dictionary."""
        return {
            "vlsi.builtins.hammer_vlsi_path": HammerVLSISettings.hammer_vlsi_path
        }

    @classmethod
    def set_hammer_vlsi_path_from_environment(cls) -> bool:
        """
        Try to set hammer_vlsi_path from the environment variable HAMMER_VLSI.

        :return: True if successfully set, False otherwise
        """
        if "HAMMER_VLSI" not in os.environ:
            return False
        else:
            cls.hammer_vlsi_path = os.environ["HAMMER_VLSI"]
            return True

    @classmethod
    def load_builtins_and_core(cls, database: hammer_config.HammerDatabase) -> None:
        """
        Helper function that loads builtins and core into a HammerDatabase.
        """

        # Load in builtins.
        builtins_path = os.path.join(cls.hammer_vlsi_path, "builtins.yml")
        if not os.path.exists(builtins_path):
            raise FileNotFoundError(
                "hammer-vlsi builtin settings not found. Did you call HammerVLSISettings.set_hammer_vlsi_path_from_environment()?")

        database.update_builtins([
            hammer_config.load_config_from_file(builtins_path, strict=True),
            HammerVLSISettings.get_config()
        ])

        # Read in core defaults.
        database.update_core(hammer_config.load_config_from_defaults(cls.hammer_vlsi_path, strict=True))


from .hammer_tool import HammerTool, HammerToolStep

class DummyHammerTool(HammerTool):
    """
    This is a dummy implementation of HammerTool that does nothing.
    It has no config, and no particular sense of versioning.
    It is present for nop tools and as a testing aid.
    """

    def tool_config_prefix(self) -> str:
        return ""

    def version_number(self, version: str) -> int:
        return 1

    @property
    def steps(self) -> List[HammerToolStep]:
        return []

class HammerSRAMGeneratorTool(HammerTool):
    ### Generated interface HammerSRAMGeneratorTool ###
    ### DO NOT MODIFY THIS CODE, EDIT generate_properties.py INSTEAD ###
    ### Inputs ###

    @property
    def input_parameters(self) -> List[SRAMParameters]:
        """
        Get the input sram parameters to be generated.

        :return: The input sram parameters to be generated.
        """
        try:
            return self.attr_getter("_input_parameters", None)
        except AttributeError:
            raise ValueError("Nothing set for the input sram parameters to be generated yet")

    @input_parameters.setter
    def input_parameters(self, value: List[SRAMParameters]) -> None:
        """Set the input sram parameters to be generated."""
        if not (isinstance(value, List)):
            raise TypeError("input_parameters must be a List[SRAMParameters]")
        self.attr_setter("_input_parameters", value)


    ### Outputs ###

    @property
    def output_libraries(self) -> List[ExtraLibrary]:
        """
        Get the list of the hammer tech libraries corresponding to generated srams.

        :return: The list of the hammer tech libraries corresponding to generated srams.
        """
        try:
            return self.attr_getter("_output_libraries", None)
        except AttributeError:
            raise ValueError("Nothing set for the list of the hammer tech libraries corresponding to generated srams yet")

    @output_libraries.setter
    def output_libraries(self, value: List[ExtraLibrary]) -> None:
        """Set the list of the hammer tech libraries corresponding to generated srams."""
        if not (isinstance(value, List)):
            raise TypeError("output_libraries must be a List[ExtraLibrary]")
        self.attr_setter("_output_libraries", value)

    ### END Generated interface HammerSRAMGeneratorTool ###

    @property
    def steps(self) -> List[HammerToolStep]:
        steps = [
            self.generate_all_srams_and_corners
            ]
        return self.make_steps_from_methods(steps)

    def fill_outputs(self) -> bool:
        return True #we fill in output_libraries in generate_all_srams_and_corners

    def export_config_outputs(self) -> Dict[str, Any]:
        outputs = deepdict(super().export_config_outputs())
        simple_ex = []
        for ex in self.output_libraries: # type: ExtraLibrary
            simple_lib = json.loads(ex.library.serialize())
            if(ex.prefix == None):
                new_ex = {"library": simple_lib}
            else:
                new_ex = {"prefix": ex.prefix, "library": simple_lib}
            simple_ex.append(new_ex)
        outputs["vlsi.technology.extra_libraries"] = simple_ex
        outputs["vlsi.technology.extra_libraries_meta"] = "append"
        return outputs

    #TODO: Is this the right way for these two generate_all methods to work
    # in techX16 you can generate only ever generate a single SRAM per run but can
    # generate multiple corners at once
    def generate_all_srams_and_corners(self) -> bool:
        srams = reduce(list.__add__, list(map(lambda c: self.generate_all_srams(c), self.get_mmmc_corners()))) # type: List[ExtraLibrary]
        self.output_libraries = srams
        return True

    def generate_all_srams(self, corner: MMMCCorner) -> List[ExtraLibrary]:
        srams = list(map(lambda p: self.generate_sram(p, corner), self.input_parameters)) # type: List[ExtraLibrary]
        return srams

    # Run compiler for a single sram and corner
    @abstractmethod
    def generate_sram(self, params: SRAMParameters, corner: MMMCCorner) -> ExtraLibrary:
        pass

class HammerSynthesisTool(HammerTool):
    @abstractmethod
    def fill_outputs(self) -> bool:
        pass

    def export_config_outputs(self) -> Dict[str, Any]:
        outputs = deepdict(super().export_config_outputs())
        outputs["synthesis.outputs.output_files"] = self.output_files
        outputs["synthesis.inputs.input_files"] = self.input_files
        outputs["synthesis.inputs.top_module"] = self.top_module
        return outputs

    ### Generated interface HammerSynthesisTool ###
    ### DO NOT MODIFY THIS CODE, EDIT generate_properties.py INSTEAD ###
    ### Inputs ###

    @property
    def input_files(self) -> List[str]:
        """
        Get the input collection of source RTL files (e.g. *.v).

        :return: The input collection of source RTL files (e.g. *.v).
        """
        try:
            return self.attr_getter("_input_files", None)
        except AttributeError:
            raise ValueError("Nothing set for the input collection of source RTL files (e.g. *.v) yet")

    @input_files.setter
    def input_files(self, value: List[str]) -> None:
        """Set the input collection of source RTL files (e.g. *.v)."""
        if not (isinstance(value, List)):
            raise TypeError("input_files must be a List[str]")
        self.attr_setter("_input_files", value)


    ### Outputs ###

    @property
    def output_files(self) -> List[str]:
        """
        Get the output collection of mapped (post-synthesis) RTL files.

        :return: The output collection of mapped (post-synthesis) RTL files.
        """
        try:
            return self.attr_getter("_output_files", None)
        except AttributeError:
            raise ValueError("Nothing set for the output collection of mapped (post-synthesis) RTL files yet")

    @output_files.setter
    def output_files(self, value: List[str]) -> None:
        """Set the output collection of mapped (post-synthesis) RTL files."""
        if not (isinstance(value, List)):
            raise TypeError("output_files must be a List[str]")
        self.attr_setter("_output_files", value)


    @property
    def output_sdc(self) -> str:
        """
        Get the (optional) output post-synthesis SDC constraints file.

        :return: The (optional) output post-synthesis SDC constraints file.
        """
        try:
            return self.attr_getter("_output_sdc", None)
        except AttributeError:
            raise ValueError("Nothing set for the (optional) output post-synthesis SDC constraints file yet")

    @output_sdc.setter
    def output_sdc(self, value: str) -> None:
        """Set the (optional) output post-synthesis SDC constraints file."""
        if not (isinstance(value, str)):
            raise TypeError("output_sdc must be a str")
        self.attr_setter("_output_sdc", value)


    @property
    def output_all_regs(self) -> List[str]:
        """
        Get the output list of all registers in the design with output pin for gate level simulation.

        :return: The output list of all registers in the design with output pin for gate level simulation.
        """
        try:
            return self.attr_getter("_output_all_regs", None)
        except AttributeError:
            raise ValueError("Nothing set for the output list of all registers in the design with output pin for gate level simulation yet")

    @output_all_regs.setter
    def output_all_regs(self, value: List[str]) -> None:
        """Set the output list of all registers in the design with output pin for gate level simulation."""
        if not (isinstance(value, List)):
            raise TypeError("output_all_regs must be a List[str]")
        self.attr_setter("_output_all_regs", value)


    @property
    def output_seq_cells(self) -> List[str]:
        """
        Get the output collection of all sequential standard cells in design.

        :return: The output collection of all sequential standard cells in design.
        """
        try:
            return self.attr_getter("_output_seq_cells", None)
        except AttributeError:
            raise ValueError("Nothing set for the output collection of all sequential standard cells in design yet")

    @output_seq_cells.setter
    def output_seq_cells(self, value: List[str]) -> None:
        """Set the output collection of all sequential standard cells in design."""
        if not (isinstance(value, List)):
            raise TypeError("output_seq_cells must be a List[str]")
        self.attr_setter("_output_seq_cells", value)


    @property
    def output_sdf(self) -> str:
        """
        Get the output SDF file to be read for timing annotated gate level sims.

        :return: The output SDF file to be read for timing annotated gate level sims.
        """
        try:
            return self.attr_getter("_output_sdf", None)
        except AttributeError:
            raise ValueError("Nothing set for the output SDF file to be read for timing annotated gate level sims yet")

    @output_sdf.setter
    def output_sdf(self, value: str) -> None:
        """Set the output SDF file to be read for timing annotated gate level sims."""
        if not (isinstance(value, str)):
            raise TypeError("output_sdf must be a str")
        self.attr_setter("_output_sdf", value)

    ### END Generated interface HammerSynthesisTool ###
    ### Generated interface HammerSynthesisTool ###


class HammerPlaceAndRouteTool(HammerTool):
    @abstractmethod
    def fill_outputs(self) -> bool:
        pass

    def export_config_outputs(self) -> Dict[str, Any]:
        outputs = deepdict(super().export_config_outputs())
        outputs["par.outputs.output_ilms"] = list(map(lambda s: s.to_setting(), self.output_ilms))
        outputs["par.outputs.output_ilms_meta"] = "append"
        outputs["par.outputs.output_gds"] = str(self.output_gds)
        outputs["par.outputs.output_netlist"] = str(self.output_netlist)
        outputs["par.outputs.hcells_list"] = list(self.hcells_list)
<<<<<<< HEAD
        outputs["par.outputs.seq_cells"] = self.output_seq_cells
        outputs["par.outputs.all_regs"] = self.output_all_regs
        outputs["par.outputs.output_sdf"] = self.output_sdf
=======
        outputs["par.inputs.top_module"] = self.top_module
>>>>>>> ecd734b0
        return outputs

    ### Generated interface HammerPlaceAndRouteTool ###
    ### DO NOT MODIFY THIS CODE, EDIT generate_properties.py INSTEAD ###
    ### Inputs ###

    @property
    def input_files(self) -> List[str]:
        """
        Get the input post-synthesis netlist files.

        :return: The input post-synthesis netlist files.
        """
        try:
            return self.attr_getter("_input_files", None)
        except AttributeError:
            raise ValueError("Nothing set for the input post-synthesis netlist files yet")

    @input_files.setter
    def input_files(self, value: List[str]) -> None:
        """Set the input post-synthesis netlist files."""
        if not (isinstance(value, List)):
            raise TypeError("input_files must be a List[str]")
        self.attr_setter("_input_files", value)


    @property
    def post_synth_sdc(self) -> Optional[str]:
        """
        Get the (optional) input post-synthesis SDC constraint file.

        :return: The (optional) input post-synthesis SDC constraint file.
        """
        try:
            return self.attr_getter("_post_synth_sdc", None)
        except AttributeError:
            return None

    @post_synth_sdc.setter
    def post_synth_sdc(self, value: Optional[str]) -> None:
        """Set the (optional) input post-synthesis SDC constraint file."""
        if not (isinstance(value, str) or (value is None)):
            raise TypeError("post_synth_sdc must be a Optional[str]")
        self.attr_setter("_post_synth_sdc", value)


    ### Outputs ###

    @property
    def output_ilms(self) -> List[ILMStruct]:
        """
        Get the (optional) output ILM information for hierarchical mode.

        :return: The (optional) output ILM information for hierarchical mode.
        """
        try:
            return self.attr_getter("_output_ilms", None)
        except AttributeError:
            raise ValueError("Nothing set for the (optional) output ILM information for hierarchical mode yet")

    @output_ilms.setter
    def output_ilms(self, value: List[ILMStruct]) -> None:
        """Set the (optional) output ILM information for hierarchical mode."""
        if not (isinstance(value, List)):
            raise TypeError("output_ilms must be a List[ILMStruct]")
        self.attr_setter("_output_ilms", value)


    @property
    def output_gds(self) -> str:
        """
        Get the path to the output GDS file.

        :return: The path to the output GDS file.
        """
        try:
            return self.attr_getter("_output_gds", None)
        except AttributeError:
            raise ValueError("Nothing set for the path to the output GDS file yet")

    @output_gds.setter
    def output_gds(self, value: str) -> None:
        """Set the path to the output GDS file."""
        if not (isinstance(value, str)):
            raise TypeError("output_gds must be a str")
        self.attr_setter("_output_gds", value)


    @property
    def output_netlist(self) -> str:
        """
        Get the path to the output netlist file.

        :return: The path to the output netlist file.
        """
        try:
            return self.attr_getter("_output_netlist", None)
        except AttributeError:
            raise ValueError("Nothing set for the path to the output netlist file yet")

    @output_netlist.setter
    def output_netlist(self, value: str) -> None:
        """Set the path to the output netlist file."""
        if not (isinstance(value, str)):
            raise TypeError("output_netlist must be a str")
        self.attr_setter("_output_netlist", value)


    @property
    def hcells_list(self) -> List[str]:
        """
        Get the list of cells to explicitly map hierarchically in LVS.

        :return: The list of cells to explicitly map hierarchically in LVS.
        """
        try:
            return self.attr_getter("_hcells_list", None)
        except AttributeError:
            raise ValueError("Nothing set for the list of cells to explicitly map hierarchically in LVS yet")

    @hcells_list.setter
    def hcells_list(self, value: List[str]) -> None:
        """Set the list of cells to explicitly map hierarchically in LVS."""
        if not (isinstance(value, List)):
            raise TypeError("hcells_list must be a List[str]")
        self.attr_setter("_hcells_list", value)


    @property
    def output_all_regs(self) -> List[str]:
        """
        Get the output list of all registers in the design with output pin for gate level simulation.

        :return: The output list of all registers in the design with output pin for gate level simulation.
        """
        try:
            return self.attr_getter("_output_all_regs", None)
        except AttributeError:
            raise ValueError("Nothing set for the output list of all registers in the design with output pin for gate level simulation yet")

    @output_all_regs.setter
    def output_all_regs(self, value: List[str]) -> None:
        """Set the output list of all registers in the design with output pin for gate level simulation."""
        if not (isinstance(value, List)):
            raise TypeError("output_all_regs must be a List[str]")
        self.attr_setter("_output_all_regs", value)


    @property
    def output_seq_cells(self) -> List[str]:
        """
        Get the output collection of all sequential standard cells in design.

        :return: The output collection of all sequential standard cells in design.
        """
        try:
            return self.attr_getter("_output_seq_cells", None)
        except AttributeError:
            raise ValueError("Nothing set for the output collection of all sequential standard cells in design yet")

    @output_seq_cells.setter
    def output_seq_cells(self, value: List[str]) -> None:
        """Set the output collection of all sequential standard cells in design."""
        if not (isinstance(value, List)):
            raise TypeError("output_seq_cells must be a List[str]")
        self.attr_setter("_output_seq_cells", value)


    @property
    def output_sdf(self) -> str:
        """
        Get the output SDF file to be read for timing annotated gate level sims.

        :return: The output SDF file to be read for timing annotated gate level sims.
        """
        try:
            return self.attr_getter("_output_sdf", None)
        except AttributeError:
            raise ValueError("Nothing set for the output SDF file to be read for timing annotated gate level sims yet")

    @output_sdf.setter
    def output_sdf(self, value: str) -> None:
        """Set the output SDF file to be read for timing annotated gate level sims."""
        if not (isinstance(value, str)):
            raise TypeError("output_sdf must be a str")
        self.attr_setter("_output_sdf", value)

    ### END Generated interface HammerPlaceAndRouteTool ###

    def create_power_straps_tcl(self) -> List[str]:
        """
        Create power straps TCL commands depending on the mode.
        """
        output = []  # type: List[str]

        power_straps_mode = str(self.get_setting("par.power_straps_mode"))
        if power_straps_mode == "manual":
            power_straps_script_contents = str(self.get_setting("par.power_straps_script_contents"))
            # TODO(edwardw): proper source locators/SourceInfo
            output.append("# Power straps script manually specified from HAMMER")
            output.extend(power_straps_script_contents.split("\n"))
        elif power_straps_mode == "generate":
            output.extend(self.generate_power_straps_tcl())
        else:
            if power_straps_mode != "empty":
                self.logger.error(
                    "Invalid power_straps_mode {mode}. Using blank power straps script.".format(mode=power_straps_mode))
            # Write blank power straps
            output.append("# Blank power straps script specified from HAMMER")
        return output

    def generate_power_straps_tcl(self) -> List[str]:
        """
        Generate a TCL script to create power straps from the config/IR.
        :return: Power straps TCL script.
        """
        method = self.get_setting("par.generate_power_straps_method")
        if method == "by_tracks":
            # By default put straps everywhere
            bbox = None # type: Optional[List[Decimal]]
            namespace = "par.generate_power_straps_options.by_tracks"
            layers = self.get_setting("{}.strap_layers".format(namespace))
            pin_layers = self.get_setting("{}.pin_layers".format(namespace))
            ground_net_names = list(map(lambda x: x.name, self.get_independent_ground_nets()))  # type: List[str]
            power_net_names = list(map(lambda x: x.name, self.get_independent_power_nets()))  # type: List[str]
            def get_weight(s: Supply) -> int:
                # Check that it's not None
                assert isinstance(s.weight, int)
                return s.weight
            weights = list(map(get_weight, self.get_independent_power_nets()))  # type: List[int]
            assert len(ground_net_names) == 1, "FIXME, I am assuming there's only 1 ground net"
            return self.specify_all_power_straps_by_tracks(layers, ground_net_names[0], power_net_names, weights, bbox, pin_layers)
        else:
            raise NotImplementedError("Power strap generation method %s is not implemented" % method)

    def specify_power_straps_by_tracks(self, layer_name: str, bottom_via_layer: str, blockage_spacing: Decimal, track_pitch: int, track_width: int, track_spacing: int, track_start: int, track_offset: Decimal, bbox: Optional[List[Decimal]], nets: List[str], add_pins: bool, layer_is_all_power: bool) -> List[str]:
        """
        Generate a list of TCL commands that will create power straps on a given layer by specifying the desired track consumption.
        This method assumes that power straps are built bottom-up, starting with standard cell rails.

        :param layer_name: The layer name of the metal on which to create straps.
        :param bottom_via_layer_name: The layer name of the lowest metal layer down to which to drop vias.
        :param blockage_spacing: The minimum spacing between the end of a strap and the beginning of a macro or blockage.
        :param track_pitch: The integer pitch between groups of power straps (i.e. from left edge of strap A to the next left edge of strap A) in units of the routing pitch.
        :param track_width: The desired number of routing tracks to consume by a single power strap.
        :param track_spacing: The desired number of USABLE routing tracks between power straps. It is recommended to leave this at 0 except to fix DRC issues.
        :param track_start: The index of the first track to start using for power straps relative to the bounding box.
        :param bbox: The optional (2N)-point bounding box of the area to generate straps. By default the entire core area is used.
        :param nets: A list of power nets to create (e.g. ["VDD", "VSS"], ["VDDA", "VSS", "VDDB"], ... etc.).
        :param add_pins: True if pins are desired on this layer; False otherwise.
        :param layer_is_all_power: True if there will be no signal wires on this layer.
        :return: A list of TCL commands that will generate power straps.
        """
        # Note: even track_widths will be snapped to a half-track
        layer = self.get_stackup().get_metal(layer_name)
        pitch = track_pitch * layer.pitch
        width = Decimal(0)
        spacing = Decimal(0)
        strap_offset = Decimal(0)
        if track_spacing == 0:
            # An all-power (100% utilization) layer results in us wanting to do a uniform strap pattern, so we can just calculate the
            # maximum width and minimum spacing from the desired pitch, instead of using TWWT.
            if layer_is_all_power:
                one_strap_pitch = track_width * layer.pitch
                spacing, width = layer.min_spacing_and_max_width_from_pitch(one_strap_pitch)
                strap_start = spacing / 2 + layer.offset
            else:
                width, spacing, strap_start = layer.get_width_spacing_start_twwt(track_width, force_even=True)
        else:
            width, spacing, strap_start = layer.get_width_spacing_start_twt(track_width)
            spacing = 2*spacing + (track_spacing - 1) * layer.pitch + layer.min_width
        offset = track_offset + track_start * layer.pitch + strap_start
        assert width > Decimal(0), "Width must be greater than zero. You probably have a malformed tech plugin on layer {}.".format(layer_name)
        assert spacing > Decimal(0), "Spacing must be greater than zero. You probably have a malformed tech plugin on layer {}.".format(layer_name)
        return self.specify_power_straps(layer_name, bottom_via_layer, blockage_spacing, pitch, width, spacing, offset, bbox, nets, add_pins)

    def specify_all_power_straps_by_tracks(self, layer_names: List[str], ground_net: str, power_nets: List[str], power_weights: List[int], bbox: Optional[List[Decimal]], pin_layers: List[str]) -> List[str]:
        """
        Generate a list of TCL commands that will create power straps on a given set of layers by specifying the desired per-track track consumption and utilization.
        This will build standard cell power strap rails first. Layer-specific parameters are read from the hammer config:
            - par.generate_power_straps_options.by_tracks.blockage_spacing
            - par.generate_power_straps_options.by_tracks.track_width
            - par.generate_power_straps_options.by_tracks.track_spacing
            - par.generate_power_straps_options.by_tracks.power_utilization
        These settings are all overridable by appending an underscore followed by the metal name (e.g. power_utilization_M3).

        :param layer_names: The list of metal layer names on which to create straps.
        :param ground_net: The name of the ground net in this design. Only 1 ground net is supported.
        :param power_nets: A list of power nets to create (not ground).
        :param power_weights: Specifies the power strap placement pattern for multiple-domain designs (e.g. ["VDDA", "VDDB"] with [2, 1] will produce 2 VDDA straps for ever 1 VDDB strap).
        :param bbox: The optional (2N)-point bounding box of the area to generate straps. By default the entire core area is used.
        :param pin_layers: A list of layers on which to place pins
        :return: A list of TCL commands that will generate power straps.
        """
        assert len(power_nets) == len(power_weights)

        # Do some sanity checking
        for l in pin_layers:
            assert l in layer_names, "Pin layer {} must be in power strap layers".format(l)

        rail_layer_name = self.get_setting("technology.core.std_cell_rail_layer")
        rail_layer = self.get_stackup().get_metal(rail_layer_name)
        blockage_spacing = coerce_to_grid(float(self._get_by_tracks_metal_setting("blockage_spacing", rail_layer_name)), rail_layer.grid_unit)
        # TODO does the CPF help this, or do we need to be more explicit about the bbox for each domain
        output = self.specify_std_cell_power_straps(blockage_spacing, bbox, [ground_net] + power_nets)
        # The layer to via down to
        bottom_via_layer = rail_layer_name
        # The last layer we used
        last = rail_layer
        for layer_name in layer_names:
            layer = self.get_stackup().get_metal(layer_name)
            assert layer.index > last.index, "Must build power straps bottom-up"
            if last.direction == layer.direction:
                raise ValueError("Layers {a} and {b} run in the same direction, but have no power straps between them.".format(a=last.name, b=layer.name))

            blockage_spacing = coerce_to_grid(float(self._get_by_tracks_metal_setting("blockage_spacing", layer_name)), layer.grid_unit)
            track_width = int(self._get_by_tracks_metal_setting("track_width", layer_name))
            track_spacing = int(self._get_by_tracks_metal_setting("track_spacing", layer_name))
            track_start = int(self._get_by_tracks_metal_setting("track_start", layer_name))
            track_pitch = self._get_by_tracks_track_pitch(layer_name)
            track_offset = Decimal(str(self._get_by_tracks_metal_setting("track_offset", layer_name)))
            offset = layer.offset # TODO this is relaxable if we can auto-recalculate this based on hierarchical setting

            add_pins = layer_name in pin_layers
            # For multiple domains, we'll stripe them like this:
            # 2:1 :   A A B A A B ...
            # 3:1 :   A A A B A A A B ...
            # 3:2 :   A A A B B A A A B B ...
            # 2:2:1 : A A B B C A A B B C ...
            sum_weights = sum(power_weights)
            # If the power + ground tracks are equal to the pitch, we have no signals
            layer_is_all_power = (2 * track_width) == track_pitch
            for i in range(sum_weights):
                nets = [ground_net, power_nets[i]]
                group_offset = offset + track_offset + track_pitch * i * layer.pitch
                group_pitch = sum_weights * track_pitch
                output.extend(self.specify_power_straps_by_tracks(layer_name, last.name, blockage_spacing, group_pitch, track_width, track_spacing, track_start, group_offset, bbox, nets, add_pins, layer_is_all_power))
            last = layer
        return output

    _power_straps_last_index = -1

    def _power_straps_check_index(self, layer_name: str) -> None:
        next_index = self.get_stackup().get_metal(layer_name).index
        assert next_index >= self._power_straps_last_index, "Must construct power straps from bottom to top"
        self._power_straps_last_index = next_index

    def _get_by_tracks_metal_setting(self, key: str, layer_name: str) -> Any:
        """
        Return the metal setting used by the by_tracks power strap generation method.
        This will return the value from the provided key in the par.generate_power_straps.by_tracks namespace,
        which can be overridden for a specific metal layer by appending _<layer name>.

        :param key: The base key name (e.g. track_spacing). Do not include the namespace or metal override.
        :return: The value associated with the key, after applying any metal overrides
        """
        default = "par.generate_power_straps_options.by_tracks." + key
        override = default + "_" + layer_name
        try:
            return self.get_setting(override)
        except KeyError:
            try:
                return self.get_setting(default)
            except KeyError:
                raise ValueError("No value set for key {}".format(default))

    def _get_by_tracks_track_pitch(self, layer_name: str) -> int:
        """
        Returns the track pitch used by the by_tracks power rail generation method

        :param layer_name: The string name of the metal layer
        :return: The power strap group pitch in tracks
        """
        track_width = int(self._get_by_tracks_metal_setting("track_width", layer_name))
        track_spacing = int(self._get_by_tracks_metal_setting("track_spacing", layer_name))
        power_utilization = float(self._get_by_tracks_metal_setting("power_utilization", layer_name))

        assert power_utilization > 0.0
        assert power_utilization <= 1.0

        # Calculate how many tracks we consume
        # This strategy uses pairs of power and ground
        consumed_tracks = 2 * track_width + track_spacing
        return round(consumed_tracks / power_utilization)

    @abstractmethod
    def specify_power_straps(self, layer_name: str, bottom_via_layer_name: str, blockage_spacing: Decimal, pitch: Decimal, width: Decimal, spacing: Decimal, offset: Decimal, bbox: Optional[List[Decimal]], nets: List[str], add_pins: bool) -> List[str]:
        """
        Generate a list of TCL commands that will create power straps on a given layer.
        This is a low-level, cad-tool-specific API. It is designed to be called by higher-level methods, so calling this directly is not recommended.
        This method assumes that power straps are built bottom-up, starting with standard cell rails.

        :param layer_name: The layer name of the metal on which to create straps.
        :param bottom_via_layer_name: The layer name of the lowest metal layer down to which to drop vias.
        :param blockage_spacing: The minimum spacing between the end of a strap and the beginning of a macro or blockage.
        :param pitch: The pitch between groups of power straps (i.e. from left edge of strap A to the next left edge of strap A).
        :param width: The width of each strap in a group.
        :param spacing: The spacing between straps in a group.
        :param offset: The offset to start the first group.
        :param bbox: The optional (2N)-point bounding box of the area to generate straps. By default the entire core area is used.
        :param nets: A list of power nets to create (e.g. ["VDD", "VSS"], ["VDDA", "VSS", "VDDB"],  ... etc.).
        :param add_pins: True if pins are desired on this layer; False otherwise.
        :return: A list of TCL commands that will generate power straps.
        """
        # This should get overriden but be sure to use this check in your implementations
        self._power_straps_check_index(layer_name)
        return []

    @abstractmethod
    def specify_std_cell_power_straps(self, blockage_spacing: Decimal, bbox: Optional[List[Decimal]], nets: List[str]) -> List[str]:
        """
        Generate a list of TCL commands that build the low-level standard cell power strap rails.
        This is a low-level, cad-tool-specific API. It is designed to be called by higher-level methods, so calling this directly is not recommended.
        This will create power straps based on technology.core.tap_cell_rail_reference.
        The layer is set by technology.core.std_cell_rail_layer, which should be the highest metal layer in the std cell rails.
        This method should be called before any calls to specify_power_straps.

        :param blockage_spacing: The spacing to leave between the end of a stripe and a macro or routing blockage.
        :param bbox: The optional (2N)-point bounding box of the area to generate straps. By default the entire core area is used.
        :param nets: A list of power net names (e.g. ["VDD", "VSS"]).
        :return: A list of TCL commands that will generate power straps on rails.
        """
        # This should get overriden but be sure to use this check in your implementations
        layer_name = self.get_setting("technology.core.std_cell_rail_layer")
        self._power_straps_check_index(layer_name)
        return []


class HammerSignoffTool(HammerTool):
    @abstractmethod
    def fill_outputs(self) -> bool:
        pass

    ### Inputs ###

    ### Outputs ###
    @abstractmethod
    def signoff_results(self) -> int:
        """
        Return the number of issues raised by the signoff tool (0 = all checks pass).
        Individual tools extending HammerSignoffTool should implement their own *_results methods that provide tool-specific information,
        and then pass a meaningful count of issues to their implementation of this method.

        :return: The number of signoff issues raised by the tool
        """
        pass

class HammerDRCTool(HammerSignoffTool):

    def export_config_outputs(self) -> Dict[str, Any]:
        outputs = deepdict(super().export_config_outputs())
        outputs["drc.inputs.top_module"] = self.top_module
        return outputs

    @abstractmethod
    def fill_outputs(self) -> bool:
        pass

    @abstractmethod
    def globally_waived_drc_rules(self) -> List[str]:
        # TODO(johnwright) how to waive specific instances of DRC rules, rather than blanket waivers
        # TODO(johnwright) should this go in the YAML file?
        """
        Get the list of waived DRC rule names.

        :return: The list of waived DRC rule names.
        """
        pass

    def drc_rules_to_run(self) -> List[str]:
        """
        Return a list of the specific DRC rules to run. If empty, run all rules (the default).

        :return: A list of DRC rules to run or an empty list if running all rules
        """
        res = self.get_setting("drc.inputs.drc_rules_to_run", [])  # type: List[str]
        assert isinstance(res, list)
        return res

    def get_additional_drc_text(self) -> str:
        """ Get the additional custom DRC command text to add after the boilerplate commands at the top of the DRC run file. """

        # Mode can be auto, manual, append, or prepend
        add_drc_text_mode = str(self.get_setting("drc.inputs.additional_drc_text_mode"))

        # manul_add_drc_text will only be used in manual, append, and prepend modes
        manual_add_drc_text = str(self.get_setting("drc.inputs.additional_drc_text"))

        # tech_add_drc_text will only be used in auto, append, and prepend modes
        tech_add_drc_text = get_or_else(self.technology.additional_drc_text, "") # type: str

        # Default to auto (use tech_add_drc_text)
        add_drc_text = tech_add_drc_text

        if add_drc_text_mode == "auto":
            pass
        elif add_drc_text_mode == "manual":
            add_drc_text = manual_add_drc_text
        elif add_drc_text_mode == "append":
            add_drc_text = tech_add_drc_text + manual_add_drc_text
        elif add_drc_text_mode == "prepend":
            add_drc_text = manual_add_drc_text + tech_add_drc_text
        else:
            self.logger.error(
                "Invalid additional_drc_text_mode {mode}. Using auto.".format(mode=add_drc_text_mode))

        return add_drc_text

    @abstractmethod
    def drc_results_pre_waived(self) -> Dict[str, int]:
        """ Return a Dict mapping the DRC check name to an error count (pre-waivers). """
        pass

    def signoff_results(self) -> int:
        """ Return the count of unwaived DRC errors. """
        return sum(self.drc_results().values())

    def drc_results(self) -> Dict[str, int]:
        """ Return a Dict mapping the DRC check name to an error count (with waivers). """
        res = self.drc_results_pre_waived()
        return {k: 0 if k in self.globally_waived_drc_rules() else int(res[k]) for k in res}

    ### Generated interface HammerDRCTool ###
    ### DO NOT MODIFY THIS CODE, EDIT generate_properties.py INSTEAD ###
    ### Inputs ###

    @property
    def layout_file(self) -> str:
        """
        Get the path to the input layout file (e.g. a *.gds).

        :return: The path to the input layout file (e.g. a *.gds).
        """
        try:
            return self.attr_getter("_layout_file", None)
        except AttributeError:
            raise ValueError("Nothing set for the path to the input layout file (e.g. a *.gds) yet")

    @layout_file.setter
    def layout_file(self, value: str) -> None:
        """Set the path to the input layout file (e.g. a *.gds)."""
        if not (isinstance(value, str)):
            raise TypeError("layout_file must be a str")
        self.attr_setter("_layout_file", value)


    ### Outputs ###
    ### END Generated interface HammerDRCTool ###


class HammerLVSTool(HammerSignoffTool):

    def export_config_outputs(self) -> Dict[str, Any]:
        outputs = deepdict(super().export_config_outputs())
        outputs["lvs.inputs.top_module"] = self.top_module
        return outputs

    @abstractmethod
    def fill_outputs(self) -> bool:
        pass

    @abstractmethod
    def globally_waived_erc_rules(self) -> List[str]:
        # TODO(johnwright) how to waive specific instances of ERC rules, rather than blanket waivers
        # TODO(johnwright) should this go in the YAML file?
        """
        Get the list of waived ERC rule names.

        :return: The list of waived ERC rule names.
        """
        pass

    @abstractmethod
    def erc_results_pre_waived(self) -> Dict[str, int]:
        """ Return a Dict mapping the ERC check name to an error count (pre-waivers). """
        pass

    def signoff_results(self) -> int:
        """ Return the count of unwaived ERC errors and LVS errors. """
        return sum(self.erc_results().values()) + len(self.lvs_results())

    def erc_results(self) -> Dict[str, int]:
        """ Return a Dict mapping the ERC check name to an error count (with waivers). """
        res = self.erc_results_pre_waived()
        return {k: 0 if k in self.globally_waived_erc_rules() else int(res[k]) for k in res}

    @abstractmethod
    def lvs_results(self) -> List[str]:
        """ Return the LVS issue descriptions for each issue. An empty list means LVS passes. """
        pass

    def get_additional_lvs_text(self) -> str:
        """ Get the additional custom LVS command text to add after the boilerplate commands at the top of the LVS run file. """

        # Mode can be auto, manual, append, or prepend
        add_lvs_text_mode = str(self.get_setting("lvs.inputs.additional_lvs_text_mode"))

        # manul_add_lvs_text will only be used in manual, append, and prepend modes
        manual_add_lvs_text = str(self.get_setting("lvs.inputs.additional_lvs_text"))

        # tech_add_lvs_text will only be used in auto, append, and prepend modes
        tech_add_lvs_text = get_or_else(self.technology.additional_lvs_text, "") # type: str

        # Default to auto (use tech_add_lvs_text)
        add_lvs_text = tech_add_lvs_text

        if add_lvs_text_mode == "auto":
            pass
        elif add_lvs_text_mode == "manual":
            add_lvs_text = manual_add_lvs_text
        elif add_lvs_text_mode == "append":
            add_lvs_text = tech_add_lvs_text + manual_add_lvs_text
        elif add_lvs_text_mode == "prepend":
            add_lvs_text = manual_add_lvs_text + tech_add_lvs_text
        else:
            self.logger.error(
                "Invalid additional_lvs_text_mode {mode}. Using auto.".format(mode=add_lvs_text_mode))

        return add_lvs_text

    ### Generated interface HammerLVSTool ###
    ### DO NOT MODIFY THIS CODE, EDIT generate_properties.py INSTEAD ###
    ### Inputs ###

    @property
    def layout_file(self) -> str:
        """
        Get the path to the input layout file (e.g. a *.gds).

        :return: The path to the input layout file (e.g. a *.gds).
        """
        try:
            return self.attr_getter("_layout_file", None)
        except AttributeError:
            raise ValueError("Nothing set for the path to the input layout file (e.g. a *.gds) yet")

    @layout_file.setter
    def layout_file(self, value: str) -> None:
        """Set the path to the input layout file (e.g. a *.gds)."""
        if not (isinstance(value, str)):
            raise TypeError("layout_file must be a str")
        self.attr_setter("_layout_file", value)


    @property
    def schematic_files(self) -> List[str]:
        """
        Get the path to the input SPICE or Verilog schematic files (e.g. *.v or *.spi).

        :return: The path to the input SPICE or Verilog schematic files (e.g. *.v or *.spi).
        """
        try:
            return self.attr_getter("_schematic_files", None)
        except AttributeError:
            raise ValueError("Nothing set for the path to the input SPICE or Verilog schematic files (e.g. *.v or *.spi) yet")

    @schematic_files.setter
    def schematic_files(self, value: List[str]) -> None:
        """Set the path to the input SPICE or Verilog schematic files (e.g. *.v or *.spi)."""
        if not (isinstance(value, List)):
            raise TypeError("schematic_files must be a List[str]")
        self.attr_setter("_schematic_files", value)


    @property
    def hcells_list(self) -> List[str]:
        """
        Get the list of cells to explicitly map hierarchically in LVS.

        :return: The list of cells to explicitly map hierarchically in LVS.
        """
        try:
            return self.attr_getter("_hcells_list", None)
        except AttributeError:
            raise ValueError("Nothing set for the list of cells to explicitly map hierarchically in LVS yet")

    @hcells_list.setter
    def hcells_list(self, value: List[str]) -> None:
        """Set the list of cells to explicitly map hierarchically in LVS."""
        if not (isinstance(value, List)):
            raise TypeError("hcells_list must be a List[str]")
        self.attr_setter("_hcells_list", value)


    @property
    def ilms(self) -> List[ILMStruct]:
        """
        Get the list of (optional) input ILM information for hierarchical mode.

        :return: The list of (optional) input ILM information for hierarchical mode.
        """
        try:
            return self.attr_getter("_ilms", None)
        except AttributeError:
            raise ValueError("Nothing set for the list of (optional) input ILM information for hierarchical mode yet")

    @ilms.setter
    def ilms(self, value: List[ILMStruct]) -> None:
        """Set the list of (optional) input ILM information for hierarchical mode."""
        if not (isinstance(value, List)):
            raise TypeError("ilms must be a List[ILMStruct]")
        self.attr_setter("_ilms", value)


    ### Outputs ###
    ### END Generated interface HammerLVSTool ###


class HammerSimTool(HammerTool):

    #@abstractmethod
    #def fill_outputs(self) -> bool:
    #  pass

    ### Generated interface HammerSimTool ###
    ### DO NOT MODIFY THIS CODE, EDIT generate_properties.py INSTEAD ###
    ### Inputs ###

    @property
    def top_module(self) -> str:
        """
        Get the top RTL module.

        :return: The top RTL module.
        """
        try:
            return self.attr_getter("_top_module", None)
        except AttributeError:
            raise ValueError("Nothing set for the top RTL module yet")

    @top_module.setter
    def top_module(self, value: str) -> None:
        """Set the top RTL module."""
        if not (isinstance(value, str)):
            raise TypeError("top_module must be a str")
        self.attr_setter("_top_module", value)


    @property
    def input_files(self) -> List[str]:
        """
        Get the paths to input verilog files.

        :return: The paths to input verilog files.
        """
        try:
            return self.attr_getter("_input_files", None)
        except AttributeError:
            raise ValueError("Nothing set for the paths to input verilog files yet")

    @input_files.setter
    def input_files(self, value: List[str]) -> None:
        """Set the paths to input verilog files."""
        if not (isinstance(value, List)):
            raise TypeError("input_files must be a List[str]")
        self.attr_setter("_input_files", value)


    @property
    def all_regs(self) -> List[str]:
        """
        Get the list of all registers in the design with output pin.

        :return: The list of all registers in the design with output pin.
        """
        try:
            return self.attr_getter("_all_regs", None)
        except AttributeError:
            raise ValueError("Nothing set for the list of all registers in the design with output pin yet")

    @all_regs.setter
    def all_regs(self, value: List[str]) -> None:
        """Set the list of all registers in the design with output pin."""
        if not (isinstance(value, List)):
            raise TypeError("all_regs must be a List[str]")
        self.attr_setter("_all_regs", value)


    @property
    def seq_cells(self) -> List[str]:
        """
        Get the collection of all sequential standard cells in design.

        :return: The collection of all sequential standard cells in design.
        """
        try:
            return self.attr_getter("_seq_cells", None)
        except AttributeError:
            raise ValueError("Nothing set for the collection of all sequential standard cells in design yet")

    @seq_cells.setter
    def seq_cells(self, value: List[str]) -> None:
        """Set the collection of all sequential standard cells in design."""
        if not (isinstance(value, List)):
            raise TypeError("seq_cells must be a List[str]")
        self.attr_setter("_seq_cells", value)


    @property
    def sdf_file(self) -> str:
        """
        Get the SDF file for timing annotated gate level sims.

        :return: The SDF file for timing annotated gate level sims.
        """
        try:
            return self.attr_getter("_sdf_file", None)
        except AttributeError:
            raise ValueError("Nothing set for the SDF file for timing annotated gate level sims yet")

    @sdf_file.setter
    def sdf_file(self, value: str) -> None:
        """Set the SDF file for timing annotated gate level sims."""
        if not (isinstance(value, str)):
            raise TypeError("sdf_file must be a str")
        self.attr_setter("_sdf_file", value)


    ### Outputs ###
    ### END Generated interface HammerSimTool ###
    ### Generated interface HammerSimTool ###


class HasUPFSupport(HammerTool):
    """Mix-in trait with functions useful for tools with UPF style power
    constraints"""
    @property
    def upf_power_specification(self) -> str:
        raise NotImplementedError("Automatic generation of UPF power specifications is not supported yet.")


class HasCPFSupport(HammerTool):
    """Mix-in trait with functions useful for tools with CPF style power
    constraints"""
    @property
    def cpf_power_specification(self) -> str:
        output = [] # type: List[str]
        # Just names
        domain = "AO"
        condition = "nominal"
        mode = "aon"
        # Header
        output.append("set_cpf_version 1.0e")
        output.append("set_hierarchy_separator /")

        output.append("set_design {t}".format(t=self.top_module))
        # Define power and ground nets
        power_nets = self.get_all_power_nets() # type: List[Supply]
        ground_nets = self.get_all_ground_nets() # type: List[Supply]
        vdd = VoltageValue(self.get_setting("vlsi.inputs.supplies.VDD")) # type: VoltageValue
        output.append("create_power_nets -nets {{ {p} }} -voltage {v}".
                format(p=" ".join(map(lambda x: x.name, power_nets)), v=vdd.value))
        output.append("create_ground_nets -nets {{ {g} }}".
                format(g=" ".join(map(lambda x: x.name, ground_nets))))

        # Define power domain and connections
        output.append("create_power_domain -name {d} -default".format(d=domain))
        # Assume primary power are first in list
        output.append("update_power_domain -name {d} -primary_power_net {pp} -primary_ground_net {pg}".
                format(d=domain, pp=power_nets[0].name, pg=ground_nets[0].name))
        # Assuming that all power/ground nets correspond to pins
        for pg_net in (power_nets+ground_nets):
            if(pg_net.pin != None):
                output.append("create_global_connection -domain {d} -net {n} -pins {p}".
                        format(d=domain, n=pg_net.name, p=pg_net.pin))

        # Create nominal operation condtion and power mode
        output.append("create_nominal_condition -name {c} -voltage {v}".
                format(c=condition, v=vdd.value))
        output.append("create_power_mode -name {m} -default -domain_conditions {{{d}@{c}}}".
                format(m=mode, d=domain, c=condition))

        # Footer
        output.append("end_design")

        return "\n".join(output)

class HasSDCSupport(HammerTool):
    """Mix-in trait with functions useful for tools with SDC-style
    constraints."""
    @property
    def sdc_clock_constraints(self) -> str:
        """Generate TCL fragments for top module clock constraints."""
        output = [] # type: List[str]

        clocks = self.get_clock_ports()
        for clock in clocks:
            # TODO: FIXME This assumes that library units are always in ns!!!
            if get_or_else(clock.generated, False):
                output.append("create_generated_clock -name {n} -source {m_path} -divide_by {div} {path}".
                        format(n=clock.name, m_path=clock.source_path, div=clock.divisor, path=clock.path))
            elif clock.path is not None:
                output.append("create_clock {0} -name {1} -period {2}".format(clock.path, clock.name, clock.period.value_in_units("ns")))
            else:
                output.append("create_clock {0} -name {0} -period {1}".format(clock.name, clock.period.value_in_units("ns")))
            if clock.uncertainty is not None:
                output.append("set_clock_uncertainty {1} [get_clocks {0}]".format(clock.name, clock.uncertainty.value_in_units("ns")))

        output.append("\n")
        return "\n".join(output)

    @property
    def sdc_pin_constraints(self) -> str:
        """Generate a fragment for I/O pin constraints."""
        output = []  # type: List[str]

        default_output_load = float(self.get_setting("vlsi.inputs.default_output_load"))

        # Specify default load.
        output.append("set_load {load} [all_outputs]".format(
            load=default_output_load
        ))

        # Also specify loads for specific pins.
        for load in self.get_output_load_constraints():
            output.append("set_load {load} [get_port \"{name}\"]".format(
                load=load.load,
                name=load.name
            ))

        # Also specify delays for specific pins.
        for delay in self.get_delay_constraints():
            output.append("set_{direction}_delay {delay} -clock {clock} [get_port \"{name}\"]".format(
                delay=delay.delay.value_in_units("ns"),
                clock=delay.clock,
                direction=delay.direction,
                name=delay.name
            ))

        # Custom sdc constraints that are verbatim appended
        custom_sdc_constraints = self.get_setting("vlsi.inputs.custom_sdc_constraints")  # type: List[str]
        for custom in custom_sdc_constraints:
            output.append(str(custom))

        return "\n".join(output)

    @property
    @abstractmethod
    def post_synth_sdc(self) -> Optional[str]:
        """
        Get the (optional) input post-synthesis SDC constraint file.

        :return: The (optional) input post-synthesis SDC constraint file.
        """
        pass

class TCLTool(HammerTool):
    """Mix-in trait for tools which consume a flat TCL file as input"""

    @property
    def output(self) -> List[str]:
        """
        Buffered output to be put in <name>.tcl
        """
        return self.attr_getter("_output", [])

    # Python doesn't have Scala's nice currying syntax (e.g. val newfunc = func(_, fixed_arg))
    def verbose_append(self, cmd: str, clean: bool = False) -> None:
        self.verbose_tcl_append(cmd, self.output, clean)

    def append(self, cmd: str, clean: bool = False) -> None:
        self.tcl_append(cmd, self.output, clean)


class CadenceTool(HasSDCSupport, HasCPFSupport, HasUPFSupport, TCLTool, HammerTool):
    """Mix-in trait with functions useful for Cadence-based tools."""

    @property
    def config_dirs(self) -> List[str]:
        # Override this to pull in Cadence-common configs.
        return [self.get_setting("cadence.common_path")] + super().config_dirs

    @property
    def env_vars(self) -> Dict[str, str]:
        """
        Get the list of environment variables required for this tool.
        Note to subclasses: remember to include variables from super().env_vars!
        """
        # Use the base extra_env_variables and ensure that our custom variables are on top.
        list_of_vars = self.get_setting("cadence.extra_env_vars")  # type: List[Dict[str, Any]]
        assert isinstance(list_of_vars, list)

        cadence_vars = {
            "CDS_LIC_FILE": self.get_setting("cadence.CDS_LIC_FILE"),
            "CADENCE_HOME": self.get_setting("cadence.cadence_home")
        }

        return reduce(add_dicts, [dict(super().env_vars)] + list_of_vars + [cadence_vars], {})

    def version_number(self, version: str) -> int:
        """
        Assumes versions look like MAJOR_ISRMINOR and we will have less than 100 minor versions.
        """
        main_version = int(version.split("_")[0]) # type: int
        minor_version = 0 # type: int
        if "_" in version:
            minor_version = int(version.split("_")[1][3:])
        return main_version * 100 + minor_version

    def get_timing_libs(self, corner: Optional[MMMCCorner] = None) -> str:
        """
        Helper function to get the list of ASCII timing .lib files in space separated format.
        Note that Cadence tools support ECSM, so we can use the ECSM-based filter.

        :param corner: Optional corner to consider. If supplied, this will use filter_for_mmmc to select libraries that
        match a given corner (voltage/temperature).
        :return: List of lib files separated by spaces
        """
        pre_filters = optional_map(corner, lambda c: [self.filter_for_mmmc(voltage=c.voltage,
                                                                           temp=c.temp)])  # type: Optional[List[Callable[[hammer_tech.Library],bool]]]

        lib_args = self.technology.read_libs([hammer_tech.filters.timing_lib_with_ecsm_filter],
                                             hammer_tech.HammerTechnologyUtils.to_plain_item,
                                             extra_pre_filters=pre_filters)
        return " ".join(lib_args)

    def get_mmmc_qrc(self, corner: MMMCCorner) -> str:
        lib_args = self.technology.read_libs([hammer_tech.filters.qrc_tech_filter],
                                             hammer_tech.HammerTechnologyUtils.to_plain_item,
                                             extra_pre_filters=[
                                                 self.filter_for_mmmc(voltage=corner.voltage, temp=corner.temp)])
        return " ".join(lib_args)

    def get_qrc_tech(self) -> str:
        """
        Helper function to get the list of rc corner tech files in space separated format.

        :return: List of qrc tech files separated by spaces
        """
        lib_args = self.technology.read_libs([
            hammer_tech.filters.qrc_tech_filter
        ], hammer_tech.HammerTechnologyUtils.to_plain_item)
        return " ".join(lib_args)

    def generate_mmmc_script(self) -> str:
        """
        Output for the mmmc.tcl script.
        Innovus (init_design) requires that the timing script be placed in a separate file.

        :return: Contents of the mmmc script.
        """
        mmmc_output = []  # type: List[str]

        def append_mmmc(cmd: str) -> None:
            self.verbose_tcl_append(cmd, mmmc_output)

        # Create an Innovus constraint mode.
        constraint_mode = "my_constraint_mode"
        sdc_files = []  # type: List[str]

        # Generate constraints
        clock_constraints_fragment = os.path.join(self.run_dir, "clock_constraints_fragment.sdc")
        with open(clock_constraints_fragment, "w") as f:
            f.write(self.sdc_clock_constraints)
        sdc_files.append(clock_constraints_fragment)

        # Generate port constraints.
        pin_constraints_fragment = os.path.join(self.run_dir, "pin_constraints_fragment.sdc")
        with open(pin_constraints_fragment, "w") as f:
            f.write(self.sdc_pin_constraints)
        sdc_files.append(pin_constraints_fragment)

        # Add the post-synthesis SDC, if present.
        post_synth_sdc = self.post_synth_sdc
        if post_synth_sdc is not None:
            sdc_files.append(post_synth_sdc)

        # TODO: add floorplanning SDC
        if len(sdc_files) > 0:
            sdc_files_arg = "-sdc_files [list {sdc_files}]".format(
                sdc_files=" ".join(sdc_files)
            )
        else:
            blank_sdc = os.path.join(self.run_dir, "blank.sdc")
            self.run_executable(["touch", blank_sdc])
            sdc_files_arg = "-sdc_files {{ {} }}".format(blank_sdc)
        append_mmmc("create_constraint_mode -name {name} {sdc_files_arg}".format(
            name=constraint_mode,
            sdc_files_arg=sdc_files_arg
        ))

        corners = self.get_mmmc_corners()  # type: List[MMMCCorner]
        # In parallel, create the delay corners
        if corners:
            setup_corner = corners[0]  # type: MMMCCorner
            hold_corner = corners[0]  # type: MMMCCorner
            # TODO(colins): handle more than one corner and do something with extra corners
            for corner in corners:
                if corner.type is MMMCCornerType.Setup:
                    setup_corner = corner
                if corner.type is MMMCCornerType.Hold:
                    hold_corner = corner

            # First, create Innovus library sets
            append_mmmc("create_library_set -name {name} -timing [list {list}]".format(
                name="{n}.setup_set".format(n=setup_corner.name),
                list=self.get_timing_libs(setup_corner)
            ))
            append_mmmc("create_library_set -name {name} -timing [list {list}]".format(
                name="{n}.hold_set".format(n=hold_corner.name),
                list=self.get_timing_libs(hold_corner)
            ))
            # Skip opconds for now
            # Next, create Innovus timing conditions
            append_mmmc("create_timing_condition -name {name} -library_sets [list {list}]".format(
                name="{n}.setup_cond".format(n=setup_corner.name),
                list="{n}.setup_set".format(n=setup_corner.name)
            ))
            append_mmmc("create_timing_condition -name {name} -library_sets [list {list}]".format(
                name="{n}.hold_cond".format(n=hold_corner.name),
                list="{n}.hold_set".format(n=hold_corner.name)
            ))
            # Next, create Innovus rc corners from qrc tech files
            append_mmmc("create_rc_corner -name {name} -temperature {tempInCelsius} {qrc}".format(
                name="{n}.setup_rc".format(n=setup_corner.name),
                tempInCelsius=str(setup_corner.temp.value),
                qrc="-qrc_tech {}".format(self.get_mmmc_qrc(setup_corner)) if self.get_mmmc_qrc(setup_corner) != '' else ''
            ))
            append_mmmc("create_rc_corner -name {name} -temperature {tempInCelsius} {qrc}".format(
                name="{n}.hold_rc".format(n=hold_corner.name),
                tempInCelsius=str(hold_corner.temp.value),
                qrc="-qrc_tech {}".format(self.get_mmmc_qrc(hold_corner)) if self.get_mmmc_qrc(hold_corner) != '' else ''
            ))
            # Next, create an Innovus delay corner.
            append_mmmc(
                "create_delay_corner -name {name}_delay -timing_condition {name}_cond -rc_corner {name}_rc".format(
                    name="{n}.setup".format(n=setup_corner.name)
                ))
            append_mmmc(
                "create_delay_corner -name {name}_delay -timing_condition {name}_cond -rc_corner {name}_rc".format(
                    name="{n}.hold".format(n=hold_corner.name)
                ))
            # Next, create the analysis views
            append_mmmc("create_analysis_view -name {name}_view -delay_corner {name}_delay -constraint_mode {constraint}".format(
                name="{n}.setup".format(n=setup_corner.name), constraint=constraint_mode))
            append_mmmc("create_analysis_view -name {name}_view -delay_corner {name}_delay -constraint_mode {constraint}".format(
                name="{n}.hold".format(n=hold_corner.name), constraint=constraint_mode))
            # Finally, apply the analysis view.
            append_mmmc("set_analysis_view -setup {{ {setup_view} }} -hold {{ {hold_view} }}".format(
                setup_view="{n}.setup_view".format(n=setup_corner.name),
                hold_view="{n}.hold_view".format(n=hold_corner.name)
            ))
        else:
            # First, create an Innovus library set.
            library_set_name = "my_lib_set"
            append_mmmc("create_library_set -name {name} -timing [list {list}]".format(
                name=library_set_name,
                list=self.get_timing_libs()
            ))
            # Next, create an Innovus timing condition.
            timing_condition_name = "my_timing_condition"
            append_mmmc("create_timing_condition -name {name} -library_sets [list {list}]".format(
                name=timing_condition_name,
                list=library_set_name
            ))
            # extra junk: -opcond ...
            rc_corner_name = "rc_cond"
            append_mmmc("create_rc_corner -name {name} -temperature {tempInCelsius} {qrc}".format(
                name=rc_corner_name,
                tempInCelsius=120,  # TODO: this should come from tech config
                qrc="-qrc_tech {}".format(self.get_qrc_tech()) if self.get_qrc_tech() != '' else ''
            ))
            # Next, create an Innovus delay corner.
            delay_corner_name = "my_delay_corner"
            append_mmmc(
                "create_delay_corner -name {name} -timing_condition {timing_cond} -rc_corner {rc}".format(
                    name=delay_corner_name,
                    timing_cond=timing_condition_name,
                    rc=rc_corner_name
                ))
            # extra junk: -rc_corner my_rc_corner_maybe_worst
            # Next, create an Innovus analysis view.
            analysis_view_name = "my_view"
            append_mmmc("create_analysis_view -name {name} -delay_corner {corner} -constraint_mode {constraint}".format(
                name=analysis_view_name, corner=delay_corner_name, constraint=constraint_mode))
            # Finally, apply the analysis view.
            # TODO: introduce different views of setup/hold and true multi-corner
            append_mmmc("set_analysis_view -setup {{ {setup_view} }} -hold {{ {hold_view} }}".format(
                setup_view=analysis_view_name,
                hold_view=analysis_view_name
            ))

        return "\n".join(mmmc_output)

    def generate_dont_use_commands(self) -> List[str]:
        """
        Generate a list of dont_use commands for Cadence tools.
        """

        def map_cell(in_cell: str) -> str:
            # "*/" is needed for "get_db lib_cells <cell_expression>"
            if in_cell.startswith("*/"):
                mapped_cell = in_cell  # type: str
            else:
                mapped_cell = "*/" + in_cell

            # Check for cell existence first to avoid Genus erroring out.
            get_db_str = "[get_db lib_cells {mapped_cell}]".format(mapped_cell=mapped_cell)
            # Escaped version for puts.
            get_db_str_escaped = get_db_str.replace('[', '\[').replace(']', '\]')
            return """
puts "set_dont_use {get_db_str_escaped}"
if {{ {get_db_str} ne "" }} {{
    set_dont_use {get_db_str}
}} else {{
    puts "WARNING: cell {mapped_cell} was not found for set_dont_use"
}}
            """.format(get_db_str=get_db_str, get_db_str_escaped=get_db_str_escaped, mapped_cell=mapped_cell)

        return list(map(map_cell, self.get_dont_use_list()))

    def generate_power_spec_commands(self) -> List[str]:
        """
        Generate commands to load a power specification for Cadence tools.
        """

        power_spec_type = str(self.get_setting("vlsi.inputs.power_spec_type"))  # type: str
        power_spec_arg = ""  # type: str
        if power_spec_type == "cpf":
            power_spec_arg = "cpf"
        elif power_spec_type == "upf":
            power_spec_arg = "1801"
        else:
            self.logger.error(
                "Invalid power specification type '{tpe}'; only 'cpf' or 'upf' supported".format(tpe=power_spec_type))
            return []

        power_spec_contents = ""  # type: str
        power_spec_mode = str(self.get_setting("vlsi.inputs.power_spec_mode"))  # type: str
        if power_spec_mode == "empty":
            return []
        elif power_spec_mode == "auto":
            if power_spec_type == "cpf":
                power_spec_contents = self.cpf_power_specification
            elif power_spec_type == "upf":
                power_spec_contents = self.upf_power_specification
        elif power_spec_mode == "manual":
            power_spec_contents = str(self.get_setting("vlsi.inputs.power_spec_contents"))
        else:
            self.logger.error("Invalid power specification mode '{mode}'; using 'empty'.".format(mode=power_spec_mode))
            return []

        # Write the power spec contents to file and include it
        power_spec_file = os.path.join(self.run_dir, "power_spec.{tpe}".format(tpe=power_spec_type))
        with open(power_spec_file, "w") as f:
            f.write(power_spec_contents)
        return ["read_power_intent -{arg} {path}".format(arg=power_spec_arg, path=power_spec_file),
                "commit_power_intent"]


class SynopsysTool(HasSDCSupport, HammerTool):
    """Mix-in trait with functions useful for Synopsys-based tools."""

    @property
    def env_vars(self) -> Dict[str, str]:
        """
        Get the list of environment variables required for this tool.
        Note to subclasses: remember to include variables from super().env_vars!
        """
        result = dict(super().env_vars)
        result.update({
            "SNPSLMD_LICENSE_FILE": self.get_setting("synopsys.SNPSLMD_LICENSE_FILE"),
            # TODO: this is actually a Mentor Graphics licence, not sure why the old dc scripts depend on it.
            "MGLS_LICENSE_FILE": self.get_setting("synopsys.MGLS_LICENSE_FILE")
        })
        return result

    def version_number(self, version: str) -> int:
        """
        Assumes versions look like NAME-YYYY.MM-SPMINOR.
        Assumes less than 100 minor versions.
        """
        date = "-".join(version.split("-")[1:])  # type: str
        year = int(date.split(".")[0])  # type: int
        month = int(date.split(".")[1][:2])  # type: int
        minor_version = 0  # type: int
        if "-" in date:
            minor_version = int(date.split("-")[1][2:])
        return (year * 100 + month) * 100 + minor_version

    def get_synopsys_rm_tarball(self, product: str, settings_key: str = "") -> str:
        """Locate reference methodology tarball.

        :param product: Either "DC" or "ICC"
        :param settings_key: Key to retrieve the version for the product. Leave blank for DC and ICC.
        """
        key = self.tool_config_prefix() + "." + "version" # type: str

        synopsys_rm_tarball = os.path.join(self.get_setting("synopsys.rm_dir"), "%s-RM_%s.tar" % (product, self.get_setting(key)))
        if not os.path.exists(synopsys_rm_tarball):
            # TODO: convert these to logger calls
            raise FileNotFoundError("Expected reference methodology tarball not found at %s. Use the Synopsys RM generator <https://solvnet.synopsys.com/rmgen> to generate a DC reference methodology. If these tarballs have been pre-downloaded, you can set synopsys.rm_dir instead of generating them yourself." % (synopsys_rm_tarball))
        else:
            return synopsys_rm_tarball

class MentorTool(HammerTool):
    """ Mix-in trait with functions useful for Mentor-Graphics-based tools. """

    @property
    def config_dirs(self) -> List[str]:
        # Override this to pull in Mentor-common configs.
        return [self.get_setting("mentor.common_path")] + super().config_dirs

    @property
    def env_vars(self) -> Dict[str, str]:
        """
        Get the list of environment variables required for this tool.
        Note to subclasses: remember to include variables from super().env_vars!
        """
        # Use the base extra_env_variables and ensure that our custom variables are on top.
        list_of_vars = self.get_setting("mentor.extra_env_vars")  # type: List[Dict[str, Any]]
        assert isinstance(list_of_vars, list)

        mentor_vars = {
            "MGLS_LICENSE_FILE": self.get_setting("mentor.MGLS_LICENSE_FILE"),
            "MENTOR_HOME": self.get_setting("mentor.mentor_home")
        }

        return reduce(add_dicts, [dict(super().env_vars)] + list_of_vars + [mentor_vars], {})

    def version_number(self, version: str) -> int:
        """
        Assumes versions look like NAME-YYYY.MM-SPMINOR.
        Assumes less than 100 minor versions.
        """
        # TODO(johnwright)
        # We currently do not support Calibre versions
        return 0

class MentorCalibreTool(MentorTool):
    """ Mix-in trait for Mentor's Calibre tool suite. """
    @property
    def env_vars(self) -> Dict[str, str]:
        """
        Get the list of environment variables required for this tool.
        Note to subclasses: remember to include variables from super().env_vars!
        """
        return super().env_vars


def load_tool(tool_name: str, path: Iterable[str]) -> HammerTool:
    """
    Load the given tool.
    See the hammer-vlsi README for how it works.

    :param tool_name: Name of the tool
    :param path: List of paths to get
    :return: HammerTool of the given tool
    """
    # Temporarily add to the import path.
    for p in path:
        sys.path.insert(0, p)
    try:
        # import_module loads/caches modules into sys.modules, so if
        # another module with the same name (but different sys.path) is loaded,
        # import_module won't look in sys.path again.
        # We need to remove this module from sys.modules to get import_module
        # to load the modules from sys.path.
        # See https://docs.python.org/3/library/importlib.html
        if tool_name in sys.modules:
            del sys.modules[tool_name]
        mod = importlib.import_module(tool_name)
    except ImportError:
        raise ValueError("No such tool " + tool_name)
    # Now restore the original import path.
    for _ in path:
        sys.path.pop(0)
    try:
        tool_class = getattr(mod, "tool")
    except AttributeError:
        raise ValueError("No such tool " + tool_name + ", or tool does not follow the hammer-vlsi tool library format")

    if not issubclass(tool_class, HammerTool):
        raise ValueError("Tool must be a HammerTool")

    # Set the tool directory.
    tool = tool_class()
    tool.tool_dir = os.path.dirname(os.path.abspath(mod.__file__))
    return tool


class HammerPCBDeliverableTool(HammerTool):
    @abstractmethod
    def fill_outputs(self) -> bool:
        pass

    ### Generated interface HammerPCBDeliverableTool ###
    ### DO NOT MODIFY THIS CODE, EDIT generate_properties.py INSTEAD ###
    ### Inputs ###

    ### Outputs ###

    @property
    def output_footprints(self) -> List[str]:
        """
        Get the list of the PCB footprint files for the project.

        :return: The list of the PCB footprint files for the project.
        """
        try:
            return self.attr_getter("_output_footprints", None)
        except AttributeError:
            raise ValueError("Nothing set for the list of the PCB footprint files for the project yet")

    @output_footprints.setter
    def output_footprints(self, value: List[str]) -> None:
        """Set the list of the PCB footprint files for the project."""
        if not (isinstance(value, List)):
            raise TypeError("output_footprints must be a List[str]")
        self.attr_setter("_output_footprints", value)


    @property
    def output_schematic_symbols(self) -> List[str]:
        """
        Get the list of the PCB schematic symbol files for the project.

        :return: The list of the PCB schematic symbol files for the project.
        """
        try:
            return self.attr_getter("_output_schematic_symbols", None)
        except AttributeError:
            raise ValueError("Nothing set for the list of the PCB schematic symbol files for the project yet")

    @output_schematic_symbols.setter
    def output_schematic_symbols(self, value: List[str]) -> None:
        """Set the list of the PCB schematic symbol files for the project."""
        if not (isinstance(value, List)):
            raise TypeError("output_schematic_symbols must be a List[str]")
        self.attr_setter("_output_schematic_symbols", value)

    ### END Generated interface HammerPCBDeliverableTool ###<|MERGE_RESOLUTION|>--- conflicted
+++ resolved
@@ -376,13 +376,10 @@
         outputs["par.outputs.output_gds"] = str(self.output_gds)
         outputs["par.outputs.output_netlist"] = str(self.output_netlist)
         outputs["par.outputs.hcells_list"] = list(self.hcells_list)
-<<<<<<< HEAD
         outputs["par.outputs.seq_cells"] = self.output_seq_cells
         outputs["par.outputs.all_regs"] = self.output_all_regs
         outputs["par.outputs.output_sdf"] = self.output_sdf
-=======
         outputs["par.inputs.top_module"] = self.top_module
->>>>>>> ecd734b0
         return outputs
 
     ### Generated interface HammerPlaceAndRouteTool ###
