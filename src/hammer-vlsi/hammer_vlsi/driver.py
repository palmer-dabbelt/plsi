#!/usr/bin/env python3
# -*- coding: utf-8 -*-
#
#  driver.py
#  HammerDriver and related code.
#
#  See LICENSE for licence details.

from functools import reduce, partial
from typing import NamedTuple, List, Optional, Tuple, Dict, Set, Any

import datetime
import os

from hammer_utils import *

import hammer_config
import hammer_tech
from hammer_tech import MacroSize
from .hammer_tool import HammerTool
from .hooks import HammerToolHookAction
# TODO(daniel)
from .hammer_vlsi_impl import HammerVLSISettings, HammerPlaceAndRouteTool, HammerSynthesisTool, \
    HammerSignoffTool, HammerDRCTool, HammerLVSTool, HammerSRAMGeneratorTool, HammerSimTool, \
<<<<<<< HEAD
    HierarchicalMode, load_tool, PlacementConstraint, SRAMParameters, ILMStruct
=======
    HierarchicalMode, load_tool, PlacementConstraint, SRAMParameters
>>>>>>> 2a6caaf0
from hammer_logging import HammerVLSIFileLogger, HammerVLSILogging, HammerVLSILoggingContext
from .submit_command import HammerSubmitCommand

__all__ = ['HammerDriverOptions', 'HammerDriver']

# Options for invoking the driver.
HammerDriverOptions = NamedTuple('HammerDriverOptions', [
    # List of environment config files in .json
    ('environment_configs', List[str]),
    # List of project config files in .json
    ('project_configs', List[str]),
    # Log file location.
    ('log_file', str),
    # Folder for storing runtime files / CAD junk.
    ('obj_dir', str)
])


class HammerDriver:
    @staticmethod
    def get_default_driver_options() -> HammerDriverOptions:
        """Get default driver options."""
        return HammerDriverOptions(
            environment_configs=[],
            project_configs=[],
            log_file=datetime.datetime.now().strftime("hammer-vlsi-%Y%m%d-%H%M%S.log"),
            obj_dir=HammerVLSISettings.hammer_vlsi_path
        )

    def __init__(self, options: HammerDriverOptions, extra_project_config: dict = {}) -> None:
        """
        Create a hammer-vlsi driver, which is a higher level convenience function
        for quickly using hammer-vlsi. It imports and uses the hammer-vlsi blocks.

        Set up logging, databases, context, etc.

        :param options: Driver options.
        :param extra_project_config: An extra flattened config for the project. Optional.
        """

        # Create global logging context.
        file_logger = HammerVLSIFileLogger(options.log_file)
        HammerVLSILogging.add_callback(file_logger.callback)
        self.log = HammerVLSILogging.context()  # type: HammerVLSILoggingContext

        # Create a new hammer database.
        self.database = hammer_config.HammerDatabase()  # type: hammer_config.HammerDatabase

        self.log.info("Loading hammer-vlsi libraries and reading settings")

        # Store the run dir.
        self.obj_dir = options.obj_dir  # type: str

        # Load builtins and core into the database.
        HammerVLSISettings.load_builtins_and_core(self.database)

        # Read in the environment config for paths to CAD tools, etc.
        for config in options.environment_configs:
            if not os.path.exists(config):
                self.log.error("Environment config %s does not exist!" % (config))
        self.database.update_environment(hammer_config.load_config_from_paths(options.environment_configs, strict=True))

        # Read in the project config to find the syn, par, and tech.
        project_configs = hammer_config.load_config_from_paths(options.project_configs, strict=True)
        project_configs.append(extra_project_config)
        self.project_configs = []  # type: List[dict]
        self.update_project_configs(project_configs)

        # Get the technology and load technology settings.
        self.tech = None  # type: Optional[hammer_tech.HammerTechnology]
        self.load_technology()

        # Keep track of what the synthesis and par configs are since
        # update_tools() just takes a whole list.
        self.tool_configs = {}  # type: Dict[str, List[dict]]

        # Initialize tool fields.
        self.syn_tool = None  # type: Optional[HammerSynthesisTool]
        self.par_tool = None  # type: Optional[HammerPlaceAndRouteTool]
        self.drc_tool = None  # type: Optional[HammerDRCTool]
        self.lvs_tool = None  # type: Optional[HammerLVSTool]
        self.sram_generator_tool = None  # type: Optional[HammerSRAMGeneratorTool]
<<<<<<< HEAD
        self.sim_tool = None  # type: Optional[HammerSimTool]
=======
        self.sim_tool = None  # type: Optional[HammerSimTool] # TODO(daniel)
>>>>>>> 2a6caaf0

        # Initialize tool hooks. Used to specify resume/pause hooks after custom hooks have been registered.
        self.post_custom_syn_tool_hooks = []  # type: List[HammerToolHookAction]
        self.post_custom_par_tool_hooks = []  # type: List[HammerToolHookAction]
        self.post_custom_drc_tool_hooks = []  # type: List[HammerToolHookAction]
        self.post_custom_lvs_tool_hooks = []  # type: List[HammerToolHookAction]
        self.post_custom_sram_generator_tool_hooks = []  # type: List[HammerToolHookAction]
        self.post_custom_sim_tool_hooks = []  # type: List[HammerToolHookAction]

    @property
    def project_config(self) -> dict:
        return hammer_config.combine_configs(self.project_configs)

    def update_project_configs(self, project_configs: List[dict]) -> None:
        """
        Update the project configs in the driver and database.
        """
        self.project_configs = project_configs
        self.database.update_project(self.project_configs)

    def load_technology(self, cache_dir: str = "") -> None:
        tech_str = self.database.get_setting("vlsi.core.technology")  # type: str

        if cache_dir == "":
            cache_dir = os.path.join(self.obj_dir, "tech-%s-cache" % tech_str)

        tech_paths = list(self.database.get_setting("vlsi.core.technology_path"))  # type: List[str]

        self.log.info("Loading technology '{0}'".format(tech_str))
        tech_opt = None  # type: Optional[hammer_tech.HammerTechnology]
        for base_path in tech_paths:
            path = os.path.join(base_path, tech_str)
            tech_opt = hammer_tech.HammerTechnology.load_from_dir(tech_str, path)
            if tech_opt is not None:
                break
        if tech_opt is None:
            self.log.fatal("Technology {0} not found or missing .tech.[json/yml]!".format(tech_str))
            return
        else:
            tech = tech_opt  # type: hammer_tech.HammerTechnology
        # Update database as soon as possible since e.g. extract_technology_files could use those settings
        self.database.update_technology(tech.get_config())
        tech.logger = self.log.context("tech")
        tech.set_database(self.database)
        tech.cache_dir = cache_dir
        tech.extract_technology_files()

        self.tech = tech

    def update_tool_configs(self) -> None:
        """
        Calls self.database.update_tools with self.tool_configs as a list.
        """
        tools = reduce(lambda a, b: a + b, list(self.tool_configs.values()))
        self.database.update_tools(tools)

    def instantiate_tool_from_config(self, tool_type: str,
                                     required_type: Optional[type] = None) -> Optional[Tuple[HammerTool, str]]:
        """
        Create a new instance of the given tool using information from the config.
        :param tool_type: Tool type. e.g. if "par", then this will look in
                          vlsi.core.par_tool/vlsi.core.par_tool_path.
        :param required_type: (optional) Check that the instantiated tool is the given type.
        :return: Tuple of (tool instance, tool name) or
                 None if an error occurred.
        """
        # Find the tool and read in their configs.
        tool_name = self.database.get_setting("vlsi.core.{tool_type}_tool".format(tool_type=tool_type))
        tool_get = load_tool(
            path=self.database.get_setting("vlsi.core.{tool_type}_tool_path".format(tool_type=tool_type)),
            tool_name=tool_name
        )
        if required_type is not None:
            if not isinstance(tool_get, required_type):
                self.log.error("{tool_type} tool's type is incorrect: got {got}".format(tool_type=tool_type,
                                                                                        got=str(type(tool_get))))
                return None
        return tool_get, tool_name

    def set_up_synthesis_tool(self, syn_tool: HammerSynthesisTool,
                              name: str, run_dir: str = "") -> bool:
        """
        Set up and store the given synthesis tool instance for use in this
        driver.
        :param syn_tool: Tool instance.
        :param name: Short name (e.g. "yosys") of the tool instance. Typically
                     obtained from the database.
        :param run_dir: Directory to use for the tool run_dir. Defaults to the
                        run_dir passed in the HammerDriver constructor.
        :return: True if setup was successful.
        """
        if self.tech is None:
            self.log.error("Must load technology before loading synthesis tool")
            return False

        if run_dir == "":
            run_dir = os.path.join(self.obj_dir, "syn-rundir")

        # TODO: generate this automatically
        syn_tool.name = name
        syn_tool.logger = self.log.context("synthesis")
        syn_tool.technology = self.tech
        syn_tool.set_database(self.database)
        syn_tool.run_dir = run_dir
        syn_tool.hierarchical_mode = HierarchicalMode.from_str(
            self.database.get_setting("vlsi.inputs.hierarchical.mode"))
        syn_tool.input_files = self.database.get_setting("synthesis.inputs.input_files")
        syn_tool.top_module = self.database.get_setting("synthesis.inputs.top_module", nullvalue="")
        syn_tool.submit_command = HammerSubmitCommand.get("synthesis", self.database)

        # TODO: automate this based on the definitions
        missing_inputs = False
        if syn_tool.top_module == "":
            self.log.error("Top module not specified for synthesis")
            missing_inputs = True
        if len(syn_tool.input_files) == 0:
            self.log.error("No input files specified for synthesis")
            missing_inputs = True
        if missing_inputs:
            return False

        self.syn_tool = syn_tool
        self.tool_configs["synthesis"] = syn_tool.get_config()
        self.update_tool_configs()
        return True

    def set_up_par_tool(self, par_tool: HammerPlaceAndRouteTool,
                        name: str, run_dir: str = "") -> bool:
        """
        Set up and store the given place-and-route tool instance for use in this
        driver.
        :param par_tool: Tool instance.
        :param name: Short name (e.g. "yosys") of the tool instance. Typically
                     obtained from the database.
        :param run_dir: Directory to use for the tool run_dir. Defaults to the
                        run_dir passed in the HammerDriver constructor.
        :return: True if setup was successful.
        """
        if self.tech is None:
            self.log.error("Must load technology before loading par tool")
            return False

        if run_dir == "":
            run_dir = os.path.join(self.obj_dir, "par-rundir")

        par_tool.name = name
        par_tool.logger = self.log.context("par")
        par_tool.technology = self.tech
        par_tool.set_database(self.database)
        par_tool.run_dir = run_dir
        par_tool.hierarchical_mode = HierarchicalMode.from_str(
            self.database.get_setting("vlsi.inputs.hierarchical.mode"))
        par_tool.submit_command = HammerSubmitCommand.get("par", self.database)

        missing_inputs = False

        # TODO: automate this based on the definitions
        par_tool.input_files = list(self.database.get_setting("par.inputs.input_files"))
        par_tool.top_module = self.database.get_setting("par.inputs.top_module", nullvalue="")
        par_tool.post_synth_sdc = self.database.get_setting("par.inputs.post_synth_sdc", nullvalue="")

        if len(par_tool.input_files) == 0:
            self.log.error("No input files specified for par")
            missing_inputs = True
        if par_tool.top_module == "":
            self.log.error("No top module specified for par")
            missing_inputs = True
        if missing_inputs:
            return False

        self.par_tool = par_tool
        self.tool_configs["par"] = par_tool.get_config()
        self.update_tool_configs()
        return True

    def load_synthesis_tool(self, run_dir: str = "") -> bool:
        """
        Load the synthesis tool based on the given database.

        :param run_dir: Directory to use for the tool run_dir. Defaults to the run_dir passed in the HammerDriver
                        constructor.
        :return: True if synthesis tool loading was successful, False otherwise.
        """
        config_result = self.instantiate_tool_from_config("synthesis", HammerSynthesisTool)
        if config_result is None:
            return False
        else:
            (syn_tool, name) = config_result
            assert isinstance(syn_tool, HammerSynthesisTool)
            return self.set_up_synthesis_tool(syn_tool, name, run_dir)

    def load_par_tool(self, run_dir: str = "") -> bool:
        """
        Load the place and route tool based on the given database.

        :param run_dir: Directory to use for the tool run_dir. Defaults to the run_dir passed in the HammerDriver
                        constructor.
        :return: True if successful, false otherwise
        """
        config_result = self.instantiate_tool_from_config("par", HammerPlaceAndRouteTool)
        if config_result is None:
            return False
        else:
            (par_tool, name) = config_result
            assert isinstance(par_tool, HammerPlaceAndRouteTool)
            return self.set_up_par_tool(par_tool, name, run_dir)

    def load_drc_tool(self, run_dir: str = "") -> bool:
        """
        Loads a DRC tool on a given database

        :param run_dir: Directory to use for the tool run_dir. Defaults to the run_dir passed in the HammerDriver
                        constructor.
        :return: True if DRC tool loading was successful, False otherwise.
        """
        if self.tech is None:
            self.log.error("Must load technology before loading DRC tool")
            return False

        if run_dir == "":
            run_dir = os.path.join(self.obj_dir, "drc-rundir")

        drc_tool_name = self.database.get_setting("vlsi.core.drc_tool")
        drc_tool_get = load_tool(
            path=self.database.get_setting("vlsi.core.drc_tool_path"),
            tool_name=drc_tool_name
        )
        assert isinstance(drc_tool_get, HammerDRCTool), "DRC tool must be a HammerDRCTool"
        drc_tool = drc_tool_get  # type: HammerDRCTool
        drc_tool.name = drc_tool_name
        drc_tool.logger = self.log.context("drc")
        drc_tool.technology = self.tech
        drc_tool.set_database(self.database)
        drc_tool.submit_command = HammerSubmitCommand.get("drc", self.database)
        drc_tool.run_dir = run_dir
        # TODO hierarchical

        drc_tool.top_module = self.database.get_setting("drc.inputs.top_module", nullvalue="")
        drc_tool.layout_file = self.database.get_setting("drc.inputs.layout_file", nullvalue="")
        missing_inputs = False
        if drc_tool.top_module == "":
            self.log.error("Top module not specified for DRC")
            missing_inputs = True
        if drc_tool.layout_file is None:
            self.log.error("No layout file specified for DRC")
            missing_inputs = True
        if missing_inputs:
            return False

        self.drc_tool = drc_tool

        self.tool_configs["drc"] = drc_tool.get_config()
        self.update_tool_configs()
        return True

    def load_lvs_tool(self, run_dir: str = "") -> bool:
        """
        Loads an LVS tool on a given database

        :param run_dir: Directory to use for the tool run_dir. Defaults to the run_dir passed in the HammerDriver
                        constructor.
        :return: True if LVS tool loading was successful, False otherwise.
        """
        if self.tech is None:
            self.log.error("Must load technology before loading LVS tool")
            return False

        if run_dir == "":
            run_dir = os.path.join(self.obj_dir, "lvs-rundir")

        lvs_tool_name = self.database.get_setting("vlsi.core.lvs_tool")
        lvs_tool_get = load_tool(
            path=self.database.get_setting("vlsi.core.lvs_tool_path"),
            tool_name=lvs_tool_name
        )
        assert isinstance(lvs_tool_get, HammerLVSTool), "LVS tool must be a HammerLVSTool"
        lvs_tool = lvs_tool_get  # type: HammerLVSTool
        lvs_tool.name = lvs_tool_name
        lvs_tool.logger = self.log.context("lvs")
        lvs_tool.technology = self.tech
        lvs_tool.set_database(self.database)
        lvs_tool.submit_command = HammerSubmitCommand.get("lvs", self.database)
        lvs_tool.run_dir = run_dir

        lvs_tool.schematic_files = self.database.get_setting("lvs.inputs.schematic_files", nullvalue=[])
        lvs_tool.layout_file = self.database.get_setting("lvs.inputs.layout_file", nullvalue="")
        lvs_tool.top_module = self.database.get_setting("lvs.inputs.top_module", nullvalue="")
        lvs_tool.hcells_list = self.database.get_setting("lvs.inputs.hcells_list", nullvalue=[])
        lvs_tool.ilms = list(map(lambda x: ILMStruct.from_setting(x), self.database.get_setting("lvs.inputs.ilms", nullvalue=[])))
        missing_inputs = False
        if lvs_tool.top_module == "":
            self.log.error("Top module not specified for LVS")
            missing_inputs = True
        if lvs_tool.layout_file is None:
            self.log.error("No layout file specified for LVS")
            missing_inputs = True
        if len(lvs_tool.schematic_files) == 0:
            self.log.error("No schematic files specified for LVS")
            missing_inputs = True
        if missing_inputs:
            return False

        self.lvs_tool = lvs_tool

        self.tool_configs["lvs"] = lvs_tool.get_config()
        self.update_tool_configs()
        return True

    def load_sram_generator_tool(self, run_dir: str = "") -> bool:
        """
        Loads an SRAM Generator tool on a given database

        :param run_dir: Directory to use for the tool run_dir. Defaults to the run_dir passed in the HammerDriver
                        constructor.
        :return: True if SRAM Generator tool loading was successful, False otherwise.
        """
        if self.tech is None:
            self.log.error("Must load technology before loading SRAM Generator tool")
            return False

        if run_dir == "":
            run_dir = os.path.join(self.obj_dir, "sram_generator-rundir")

        sram_generator_tool_name = self.database.get_setting("vlsi.core.sram_generator_tool")
        sram_generator_tool_get = load_tool(
            path=self.database.get_setting("vlsi.core.sram_generator_tool_path"),
            tool_name=sram_generator_tool_name
        )
        assert isinstance(sram_generator_tool_get, HammerSRAMGeneratorTool), "SRAM Generator tool must be a HammerSRAMGeneratorTool"
        sram_generator_tool = sram_generator_tool_get  # type: HammerSRAMGeneratorTool
        sram_generator_tool.name = sram_generator_tool_name
        sram_generator_tool.logger = self.log.context("sram_generator")
        sram_generator_tool.technology = self.tech
        sram_generator_tool.set_database(self.database)
        sram_generator_tool.submit_command = HammerSubmitCommand.get("sram_generator", self.database)
        sram_generator_tool.run_dir = run_dir
        raw_params = self.database.get_setting("vlsi.inputs.sram_parameters",nullvalue=[])
        sram_params = list(map(lambda p: SRAMParameters.from_setting(p), raw_params))
        sram_generator_tool.input_parameters = sram_params
        # TODO: support hierarchical?

        if len(sram_generator_tool.input_parameters) == 0:
            self.log.warning("No SRAM parameters specified, no SRAMs will be generated.")

        self.sram_generator_tool = sram_generator_tool

        self.tool_configs["sram_generator"] = sram_generator_tool.get_config()
        self.update_tool_configs()
        return True

    def set_up_sim_tool(self, sim_tool: HammerSimTool,
                              name: str, run_dir: str = "") -> bool:
        """
        Set up and store the given simulation tool instance for use in this
        driver.
        :param sim_tool: Tool instance.
        :param name: Short name (e.g. "vcs") of the tool instance. Typically
                     obtained from the database.
        :param run_dir: Directory to use for the tool run_dir. Defaults to the
                        run_dir passed in the HammerDriver constructor.
        :return: True if setup was successful.
        """

        if run_dir == "":
            run_dir = os.path.join(self.obj_dir, "sim-rundir")

        sim_tool.name = name
        sim_tool.logger = self.log.context("sim")
        sim_tool.set_database(self.database)
        sim_tool.run_dir = run_dir
        sim_tool.technology = self.tech
        sim_tool.input_files = self.database.get_setting("sim.inputs.input_files")
        sim_tool.top_module = self.database.get_setting("sim.inputs.top_module", nullvalue="")
        sim_tool.submit_command = HammerSubmitCommand.get("sim", self.database)
<<<<<<< HEAD
        sim_tool.access_file = self.database.get_setting("sim.inputs.access_file")
        sim_tool.force_regs_file = self.database.get_setting("sim.inputs.force_regs_file")
=======
>>>>>>> 2a6caaf0

        missing_inputs = False
        if sim_tool.top_module == "":
            self.log.error("Top module not specified for simulation")
            missing_inputs = True
        if len(sim_tool.input_files) == 0:
            self.log.error("No input files specified for simulation")
            missing_inputs = True
        if missing_inputs:
            return False

        self.sim_tool = sim_tool
        self.tool_configs["simulation"] = sim_tool.get_config()
        self.update_tool_configs()
        return True

    def load_sim_tool(self, run_dir: str = "") -> bool:
        """
        Load the simulation tool based on the given database.

        :param run_dir: Directory to use for the tool run_dir. Defaults to the run_dir passed in the HammerDriver
                        constructor.
        :return: True if simulation tool loading was successful, False otherwise.
        """
        config_result = self.instantiate_tool_from_config("sim", HammerSimTool)
        if config_result is None:
            return False
        else:
            (sim_tool, name) = config_result
            assert isinstance(sim_tool, HammerSimTool)
            return self.set_up_sim_tool(sim_tool, name, run_dir)

    def set_post_custom_syn_tool_hooks(self, hooks: List[HammerToolHookAction]) -> None:
        """
        Set the extra list of hooks used for control flow (resume/pause) in run_synthesis.
        They will run after main/hook_actions.

        :param hooks: Hooks to run
        """
        self.post_custom_syn_tool_hooks = list(hooks)

    def set_post_custom_par_tool_hooks(self, hooks: List[HammerToolHookAction]) -> None:
        """
        Set the extra list of hooks used for control flow (resume/pause) in run_par.
        They will run after main/hook_actions.

        :param hooks: Hooks to run
        """
        self.post_custom_par_tool_hooks = list(hooks)

    def set_post_custom_drc_tool_hooks(self, hooks: List[HammerToolHookAction]) -> None:
        """
        Set the extra list of hooks used for control flow (resume/pause) in run_drc.
        They will run after main/hook_actions.

        :param hooks: Hooks to run
        """
        self.post_custom_drc_tool_hooks = list(hooks)

    def set_post_custom_lvs_tool_hooks(self, hooks: List[HammerToolHookAction]) -> None:
        """
        Set the extra list of hooks used for control flow (resume/pause) in run_lvs.
        They will run after main/hook_actions.

        :param hooks: Hooks to run
        """
        self.post_custom_lvs_tool_hooks = list(hooks)

    # TODO(daniel)
    def set_post_custom_sim_tool_hooks(self, hooks: List[HammerToolHookAction]) -> None:
        """
        Set the extra list of hooks used for control flow (resume/pause) in run_sim.
        They will run after main/hook_actions.

        :param hooks: Hooks to run
        """
        self.post_custom_sim_tool_hooks = list(hooks)

    def run_synthesis(self, hook_actions: Optional[List[HammerToolHookAction]] = None, force_override: bool = False) -> \
            Tuple[bool, dict]:
        """
        Run synthesis based on the given database.
        The output config dict returned does NOT have a copy of the input config settings.

        :param hook_actions: List of hook actions, or leave as None to use the hooks sets in set_synthesis_hooks.
                             Hooks from set_synthesis_hooks, if present, will be appended afterwards.
        :param force_override: Set to true to overwrite instead of append.
        :return: Tuple of (success, output config dict)
        """
        if self.syn_tool is None:
            self.log.error("Must load synthesis tool before calling run_synthesis")
            return False, {}

        # TODO: think about artifact storage?
        self.log.info("Starting synthesis with tool '%s'" % (self.syn_tool.name))
        if hook_actions is None:
            hooks_to_use = self.post_custom_syn_tool_hooks
        else:
            if force_override:
                hooks_to_use = hook_actions
            else:
                hooks_to_use = hook_actions + self.post_custom_syn_tool_hooks
        run_succeeded = self.syn_tool.run(hooks_to_use)
        if not run_succeeded:
            self.log.error("Synthesis tool %s failed! Please check its output." % self.syn_tool.name)
            # Allow the flow to keep running, just in case.
            # TODO: make this an option

        # Record output from the tool into the JSON output.
        # Note: the output config dict is NOT complete
        output_config = {}  # type: Dict[str, Any]
        # TODO(edwardw): automate this
        try:
            output_config = deepdict(self.syn_tool.export_config_outputs())
            if output_config.get("vlsi.builtins.is_complete", True):
                self.log.error(
                    "The synthesis plugin is mis-written; "
                    "it did not mark its output dictionary as output-only "
                    "or did not call super().export_config_outputs(). "
                    "Subsequent commands might not behave correctly.")
                output_config["vlsi.builtins.is_complete"] = False
        except ValueError as e:
            self.log.fatal(e.args[0])
            return False, {}

        return run_succeeded, output_config

    @staticmethod
    def synthesis_output_to_par_input(output_dict: dict) -> Optional[dict]:
        """
        Generate the appropriate inputs for running place-and-route from the
        outputs of synthesis run.
        Does not merge the results with any project dictionaries.
        :param output_dict: Dict containing synthesis.outputs.*
        :return: par.inputs.* settings generated from output_dict,
                 or None if output_dict was invalid
        """
        try:
            output_files = deeplist(output_dict["synthesis.outputs.output_files"])
            result = {
                "par.inputs.input_files": output_files,
                "par.inputs.top_module": output_dict["synthesis.inputs.top_module"],
                "vlsi.builtins.is_complete": False
            }  # type: Dict[str, Any]
            if "synthesis.outputs.sdc" in output_dict:
                result["par.inputs.post_synth_sdc"] = output_dict["synthesis.outputs.sdc"]
            return result
        except KeyError:
            # KeyError means that the given dictionary is missing output keys.
            return None

    @staticmethod
    def synthesis_output_to_sim_input(output_dict: dict) -> Optional[dict]:
        """
        Generate the appropriate inputs for running gate level simulations from the
        outputs of synthesis run.
        Does not merge the results with any project dictionaries.
        :param output_dict: Dict containing synthesis.outputs.*
        :return: sim.gl-syn.inputs.* settings generated from output_dict,
                 or None if output_dict was invalid
        """
        try:
            output_files = deeplist(output_dict["synthesis.outputs.output_files"])
            result = {
<<<<<<< HEAD
                #"sim.inputs.gl-syn.input_files": output_files,
                "sim.inputs.input_files": output_files,
                "sim.inputs.input_files_meta": "append",
                "sim.inputs.top_module": output_dict["synthesis.inputs.top_module"],
                "sim.inputs.access_file": output_dict["synthesis.outputs.access"],
                "sim.inputs.force_regs_file": output_dict["synthesis.outputs.force_regs"],
=======
                "sim.inputs.gl-syn.input_files": output_files,
                "sim.inputs.top_module": output_dict["synthesis.inputs.top_module"],
>>>>>>> 2a6caaf0
                "vlsi.builtins.is_complete": False
            }  # type: Dict[str, Any]
            if "synthesis.outputs.sdc" in output_dict:
                result["sim.inputs.gl-syn.post_synth_sdc"] = output_dict["synthesis.outputs.sdc"]
            return result
        except KeyError:
            # KeyError means that the given dictionary is missing output keys.
            return None

    def run_par(self, hook_actions: Optional[List[HammerToolHookAction]] = None, force_override: bool = False) -> Tuple[
        bool, dict]:
        """
        Run place and route based on the given database.
        The output config dict returned does NOT have a copy of the input config settings.
        """
        if self.par_tool is None:
            self.log.error("Must load par tool before calling run_par")
            return False, {}

        # TODO: update API to match run_synthesis and deduplicate logic
        self.log.info("Starting place and route with tool '%s'" % (self.par_tool.name))
        if hook_actions is None:
            hooks_to_use = self.post_custom_par_tool_hooks
        else:
            if force_override:
                hooks_to_use = hook_actions
            else:
                hooks_to_use = hook_actions + self.post_custom_par_tool_hooks
        # TODO: get place and route working
        run_succeeded = self.par_tool.run(hooks_to_use)
        if not run_succeeded:
            self.log.error("Place and route tool %s failed! Please check its output." % self.par_tool.name)
            # Allow the flow to keep running, just in case.
            # TODO: make this an option

        # Record output from the tool into the JSON output.
        # Note: the output config dict is NOT complete
        output_config = {}  # type: Dict[str, Any]
        # TODO(edwardw): automate this
        try:
            output_config = deepdict(self.par_tool.export_config_outputs())
            if output_config.get("vlsi.builtins.is_complete", True):
                self.log.error(
                    "The place-and-route plugin is mis-written; "
                    "it did not mark its output dictionary as output-only "
                    "or did not call super().export_config_outputs(). "
                    "Subsequent commands might not behave correctly.")
                output_config["vlsi.builtins.is_complete"] = False
        except ValueError as e:
            self.log.fatal(e.args[0])
            return False, {}

        return run_succeeded, output_config

    @staticmethod
    def par_output_to_syn_input(output_dict: dict) -> Optional[dict]:
        """
        Generate the appropriate inputs for running the next level of synthesis from the
        outputs of par run in a hierarchical flow.
        Does not merge the results with any project dictionaries.
        :param output_dict: Dict containing par.outputs.*
        :return: vlsi.inputs.* settings generated from output_dict,
                 or None if output_dict was invalid
        """
        try:
            result = {
                "vlsi.inputs.ilms": output_dict["par.outputs.output_ilms"],
                "vlsi.builtins.is_complete": False
            }  # type: Dict[str, Any]
            return result
        except KeyError:
            # KeyError means that the given dictionary is missing output keys.
            return None

    @staticmethod
    def par_output_to_drc_input(output_dict: dict) -> Optional[dict]:
        """
        Generate the appropriate inputs for running DRC from the
        outputs of par run.
        Does not merge the results with any project dictionaries.
        :param output_dict: Dict containing par.outputs.*
        :return: drc.inputs.* settings generated from output_dict,
                 or None if output_dict was invalid
        """
        try:
            result = {
                "drc.inputs.top_module": output_dict["par.inputs.top_module"],
                "drc.inputs.layout_file": output_dict["par.outputs.output_gds"],
                "vlsi.builtins.is_complete": False
            }  # type: Dict[str, Any]
            return result
        except KeyError:
            # KeyError means that the given dictionary is missing output keys.
            return None

    @staticmethod
    def par_output_to_lvs_input(output_dict: dict) -> Optional[dict]:
        """
        Generate the appropriate inputs for running LVS from the
        outputs of par run.
        Does not merge the results with any project dictionaries.
        :param output_dict: Dict containing par.outputs.*
        :return: lvs.inputs.* settings generated from output_dict,
                 or None if output_dict was invalid
        """
        try:
            result = {
                "lvs.inputs.top_module": output_dict["par.inputs.top_module"],
                "lvs.inputs.layout_file": output_dict["par.outputs.output_gds"],
                "lvs.inputs.schematic_files": [output_dict["par.outputs.output_netlist"]],
                "lvs.inputs.ilms": output_dict["par.outputs.output_ilms"],
                "lvs.inputs.hcells_list": output_dict["par.outputs.hcells_list"],
                "vlsi.builtins.is_complete": False
            }  # type: Dict[str, Any]
            return result
        except KeyError:
            # KeyError means that the given dictionary is missing output keys.
            return None

    def run_drc(self, hook_actions: Optional[List[HammerToolHookAction]] = None, force_override: bool = False) -> Tuple[
        bool, dict]:
        """
        Run DRC on a given database.

        :param hook_actions: List of hook actions, or leave as None to use the hooks sets in set_drc_hooks.
                             Hooks from set_drc_hooks, if present, will be appended afterwards.
        :param force_override: Set to true to overwrite instead of append.
        :return: Tuple of (success, output config dict)
        """
        if self.drc_tool is None:
            self.log.error("Must load DRC tool before calling run_drc")
            return False, {}

        self.log.info("Starting DRC check with tool '%s'" % (self.drc_tool.name))

        if hook_actions is None:
            hooks_to_use = self.post_custom_drc_tool_hooks
        elif force_override:
            hooks_to_use = hook_actions
        else:
            hooks_to_use = hook_actions + self.post_custom_drc_tool_hooks

        run_succeeded = self.drc_tool.run(hooks_to_use)
        if not run_succeeded:
            self.log.error("DRC tool %s failed! Please check its output." % self.drc_tool.name)
            # Allow the flow to keep running, just in case

        # Record output from the drc_tool into the JSON output
        output_config = {}  # type: Dict[str, Any]
        try:
            output_config.update(self.drc_tool.export_config_outputs())
        except ValueError as e:
            self.log.fatal(e.args[0])
            return False, {}

        return run_succeeded, output_config

    def run_lvs(self, hook_actions: Optional[List[HammerToolHookAction]] = None, force_override: bool = False) -> Tuple[
        bool, dict]:
        """
        Run LVS on a given database.

        :param hook_actions: List of hook actions, or leave as None to use the hooks sets in set_lvs_hooks.
                             Hooks from set_lvs_hooks, if present, will be appended afterwards.
        :param force_override: Set to true to overwrite instead of append.
        :return: Tuple of (success, output config dict)
        """
        if self.lvs_tool is None:
            self.log.error("Must load LVS tool before calling run_lvs")
            return False, {}

        self.log.info("Starting LVS check with tool '%s'" % (self.lvs_tool.name))

        if hook_actions is None:
            hooks_to_use = self.post_custom_lvs_tool_hooks
        elif force_override:
            hooks_to_use = hook_actions
        else:
            hooks_to_use = hook_actions + self.post_custom_lvs_tool_hooks

        run_succeeded = self.lvs_tool.run(hooks_to_use)
        if not run_succeeded:
            self.log.error("LVS tool %s failed! Please check its output." % self.lvs_tool.name)
            # Allow the flow to keep running, just in case

        # Record output from the lvs_tool into the JSON output
        output_config = {}  # type: Dict[str, Any]
        try:
            output_config.update(self.lvs_tool.export_config_outputs())
        except ValueError as e:
            self.log.fatal(e.args[0])
            return False, {}

        return run_succeeded, output_config

    def run_sram_generator(self, hook_actions: Optional[List[HammerToolHookAction]] = None, force_override: bool = False) -> Tuple[
        bool, dict]:
        """
        Run SRAM Generator on a given database.

        :param hook_actions: List of hook actions, or leave as None to use the hooks sets in set_sram_generator_hooks.
                             Hooks from set_sram_generator_hooks, if present, will be appended afterwards.
        :param force_override: Set to true to overwrite instead of append.
        :return: Tuple of (success, output config dict)
        """
        if self.sram_generator_tool is None:
            self.log.error("Must load SRAM Generator tool before calling run_sram_generator")
            return False, {}

        self.log.info("Starting SRAM Generator with tool '%s'" % (self.sram_generator_tool.name))

        if hook_actions is None:
            hooks_to_use = self.post_custom_sram_generator_tool_hooks
        elif force_override:
            hooks_to_use = hook_actions
        else:
            hooks_to_use = hook_actions + self.post_custom_sram_generator_tool_hooks

        run_succeeded = self.sram_generator_tool.run(hooks_to_use)
        if not run_succeeded:
            self.log.error("SRAM Generator tool %s failed! Please check its output." % self.sram_generator_tool.name)
            # Allow the flow to keep running, just in case

        # Record output from the sram_generator_tool into the JSON output
        output_config = {}  # type: Dict[str, Any]
        try:
            output_config.update(self.sram_generator_tool.export_config_outputs())
        except ValueError as e:
            self.log.fatal(e.args[0])
            return False, {}

    def run_sim(self, hook_actions: Optional[List[HammerToolHookAction]] = None, force_override: bool = False) -> \
            Tuple[bool, dict]:
        """
        Run simulation based on the given database.
        The output config dict returned does NOT have a copy of the input config settings.

        :param hook_actions: List of hook actions, or leave as None to use the hooks sets in set_simulation_hooks.
                             Hooks from set_simulation_hooks, if present, will be appended afterwards.
        :param force_override: Set to true to overwrite instead of append.
        :return: Tuple of (success, output config dict)
        """
        if self.sim_tool is None:
            self.log.error("Must load simulation tool before calling run_sim")
            return False, {}

        # TODO: think about artifact storage?
        self.log.info("Starting simulation with tool '%s'" % (self.sim_tool.name))
        if hook_actions is None:
            hooks_to_use = self.post_custom_sim_tool_hooks
        else:
            if force_override:
                hooks_to_use = hook_actions
            else:
                hooks_to_use = hook_actions + self.post_custom_sim_tool_hooks

        run_succeeded = self.sim_tool.run(hooks_to_use)
        if not run_succeeded:
            self.log.error("Simulation tool %s failed! Please check its output." % self.sim_tool.name)
            # Allow the flow to keep running, just in case.
            # TODO: make this an option

        # Record output from the tool into the JSON output.
        # Note: the output config dict is NOT complete
        output_config = {}  # type: Dict[str, Any]
        #try:
        #    output_config = deepdict(self.sim_tool.export_config_outputs())
        #    if output_config.get("vlsi.builtins.is_complete", True):
        #        self.log.error(
        #            "The simulation plugin is mis-written; "
        #            "it did not mark its output dictionary as output-only "
        #            "or did not call super().export_config_outputs(). "
        #            "Subsequent commands might not behave correctly.")
        #        output_config["vlsi.builtins.is_complete"] = False
        #except ValueError as e:
        #    self.log.fatal(e.args[0])
        #    return False, {}

<<<<<<< HEAD
=======
    def run_sim(self, hook_actions: Optional[List[HammerToolHookAction]] = None, force_override: bool = False) -> \
            Tuple[bool, dict]:
        """
        Run simulation based on the given database.
        The output config dict returned does NOT have a copy of the input config settings.

        :param hook_actions: List of hook actions, or leave as None to use the hooks sets in set_simulation_hooks.
                             Hooks from set_simulation_hooks, if present, will be appended afterwards.
        :param force_override: Set to true to overwrite instead of append.
        :return: Tuple of (success, output config dict)
        """
        if self.sim_tool is None:
            self.log.error("Must load simulation tool before calling run_sim")
            return False, {}

        # TODO: think about artifact storage?
        self.log.info("Starting simulation with tool '%s'" % (self.sim_tool.name))
        if hook_actions is None:
            hooks_to_use = self.post_custom_sim_tool_hooks
        else:
            if force_override:
                hooks_to_use = hook_actions
            else:
                hooks_to_use = hook_actions + self.post_custom_sim_tool_hooks

        run_succeeded = self.sim_tool.run(hooks_to_use)
        if not run_succeeded:
            self.log.error("Simulation tool %s failed! Please check its output." % self.sim_tool.name)
            # Allow the flow to keep running, just in case.
            # TODO: make this an option

        # Record output from the tool into the JSON output.
        # Note: the output config dict is NOT complete
        output_config = {}  # type: Dict[str, Any]
        #try:
        #    output_config = deepdict(self.sim_tool.export_config_outputs())
        #    if output_config.get("vlsi.builtins.is_complete", True):
        #        self.log.error(
        #            "The simulation plugin is mis-written; "
        #            "it did not mark its output dictionary as output-only "
        #            "or did not call super().export_config_outputs(). "
        #            "Subsequent commands might not behave correctly.")
        #        output_config["vlsi.builtins.is_complete"] = False
        #except ValueError as e:
        #    self.log.fatal(e.args[0])
        #    return False, {}

    def run_sim(self, hook_actions: Optional[List[HammerToolHookAction]] = None, force_override: bool = False) -> \
            Tuple[bool, dict]:
        """
        Run simulation based on the given database.
        The output config dict returned does NOT have a copy of the input config settings.

        :param hook_actions: List of hook actions, or leave as None to use the hooks sets in set_simulation_hooks.
                             Hooks from set_simulation_hooks, if present, will be appended afterwards.
        :param force_override: Set to true to overwrite instead of append.
        :return: Tuple of (success, output config dict)
        """
        if self.sim_tool is None:
            self.log.error("Must load simulation tool before calling run_sim")
            return False, {}

        # TODO: think about artifact storage?
        self.log.info("Starting simulation with tool '%s'" % (self.sim_tool.name))
        if hook_actions is None:
            hooks_to_use = self.post_custom_sim_tool_hooks
        else:
            if force_override:
                hooks_to_use = hook_actions
            else:
                hooks_to_use = hook_actions + self.post_custom_sim_tool_hooks

        run_succeeded = self.sim_tool.run(hooks_to_use)
        if not run_succeeded:
            self.log.error("Simulation tool %s failed! Please check its output." % self.sim_tool.name)
            # Allow the flow to keep running, just in case.
            # TODO: make this an option

        # Record output from the tool into the JSON output.
        # Note: the output config dict is NOT complete
        output_config = {}  # type: Dict[str, Any]
        #try:
        #    output_config = deepdict(self.sim_tool.export_config_outputs())
        #    if output_config.get("vlsi.builtins.is_complete", True):
        #        self.log.error(
        #            "The simulation plugin is mis-written; "
        #            "it did not mark its output dictionary as output-only "
        #            "or did not call super().export_config_outputs(). "
        #            "Subsequent commands might not behave correctly.")
        #        output_config["vlsi.builtins.is_complete"] = False
        #except ValueError as e:
        #    self.log.fatal(e.args[0])
        #    return False, {}

>>>>>>> 2a6caaf0
        return run_succeeded, output_config

    def get_hierarchical_settings(self) -> List[Tuple[str, dict]]:
        """
        Read settings from the database, determine leaf/hierarchical modules, an order of execution, and return an
        ordered list (from leaf to top) of modules and associated config snippets needed to run syn+par for that module
        hierarchically.

        :return: List of tuples of (module name, config snippet)
        """
        hier_source_key = "vlsi.inputs.hierarchical.config_source"
        hier_source = str(self.database.get_setting(hier_source_key))
        hier_modules = {}  # type: Dict[str, List[str]]
        hier_placement_constraints = {}  # type: Dict[str, List[PlacementConstraint]]
        hier_constraints = {}  # type: Dict[str, List[Dict]]

        # This is retrieving the list of hard macro sizes to be used when creating PlacementConstraint tuples later
        list_of_hard_macros = self.database.get_setting("vlsi.technology.extra_macro_sizes")  # type: List[Dict]
        hard_macros = list(map(MacroSize.from_setting, list_of_hard_macros))

        if hier_source == "none":
            pass
        elif hier_source == "manual":
            list_of_hier_modules = self.database.get_setting(
                "vlsi.inputs.hierarchical.manual_modules")  # type: List[Dict]
            assert isinstance(list_of_hier_modules, list)
            if len(list_of_hier_modules) == 0:
                raise ValueError("No hierarchical modules defined manually in manual hierarchical mode")
            hier_modules = reduce(add_dicts, list_of_hier_modules)

            list_of_placement_constraints = self.database.get_setting(
                "vlsi.inputs.hierarchical.manual_placement_constraints")  # type: List[Dict]
            assert isinstance(list_of_placement_constraints, list)
            combined_raw_placement_dict = reduce(add_dicts, list_of_placement_constraints, {})  # type: Dict[str, List[Dict[str, Any]]]

            # This helper function filters only the dict containing the toplevel placement constraint, if any, from the provided list of dicts.
            # If the list does not contain a toplevel constraint, it returns None.
            def get_toplevel(d: List[Dict[str, Any]]) -> Optional[Dict[str, Any]]:
                results = list(filter(lambda x: x["type"] == "toplevel", d))
                if len(results) == 0:
                    return None
                else:
                    return results[-1]

            # Use the above helper method to filter down the combined raw placement dict into a dict:
            # - keys are hierarchical module name
            # - values are dicts containing toplevel constraints or None
            toplevels_opt = {k: get_toplevel(v) for k, v in combined_raw_placement_dict.items()}  # type: Dict[str, Optional[Dict[str, Any]]]
            # This filters out all of the Nones to get only hierarchical modules with toplevel placement constraints
            toplevels = {k: v for k, v in toplevels_opt.items() if v is not None}  # type: Dict[str, Dict[str, Any]]
            # This converts each dict entry into a MacroSize tuple, which should now represent all hierarchical modules
            hier_macros = [MacroSize(library="", name=x[0], width=x[1]["width"], height=x[1]["height"]) for x in toplevels.items()]
            masters = hard_macros + hier_macros

            hier_placement_constraints = {key: list(map(partial(PlacementConstraint.from_masters_and_dict, masters), lst))
                                          for key, lst in combined_raw_placement_dict.items()}
            list_of_hier_constraints = self.database.get_setting(
                    "vlsi.inputs.hierarchical.constraints") # type: List[Dict]
            hier_constraints = reduce(add_dicts, list_of_hier_constraints, {})
        elif hier_source == "from_placement":
            raise NotImplementedError("Generation from placement not implemented yet")
        else:
            raise ValueError("Invalid value for " + hier_source_key)

        assert isinstance(hier_modules, dict)
        if not hier_modules:
            return []

        leaf_modules = set()  # type: Set[str]
        intermediate_modules = set()  # type: Set[str]
        top_module = str(self.database.get_setting("vlsi.inputs.hierarchical.top_module"))
        if top_module == "" or top_module is None:
            raise ValueError("Cannot have a hierarchical flow if the top module is not set")

        # Node + outgoing edges (nodes that depend on us) + incoming edges (nodes we depend on)
        dependency_graph = {}  # type: Dict[str, Tuple[List[str], List[str]]]

        # If there is a hierarchy, find the leaf and intermediate modules.
        def visit_module(mod: str) -> None:
            if mod not in hier_modules:
                if mod == top_module:
                    raise ValueError("Cannot have a hierarchical flow with top as leaf")
                leaf_modules.add(mod)
                return
            elif len(hier_modules[mod]) == 0:
                if mod == top_module:
                    raise ValueError("Cannot have a hierarchical flow with top as leaf")
                leaf_modules.add(mod)
                return
            else:
                if mod != top_module:
                    intermediate_modules.add(mod)
                for m in hier_modules[mod]:
                    # m depends on us
                    dependency_graph.setdefault(m, ([], []))[0].append(mod)
                    # We depend on m
                    dependency_graph.setdefault(mod, ([], []))[1].append(m)
                    visit_module(m)
        visit_module(top_module)

        # Create an order for the modules to be run in.
        order = topological_sort(dependency_graph, list(leaf_modules))

        output = []  # type: List[Tuple[str, dict]]

        for module in order:
            mode = HierarchicalMode.Hierarchical
            if module == top_module:
                mode = HierarchicalMode.Top
            elif module in leaf_modules:
                mode = HierarchicalMode.Leaf
            elif module in intermediate_modules:
                mode = HierarchicalMode.Hierarchical
            else:
                assert "Should not get here"

            constraint_dict = {
                "vlsi.inputs.hierarchical.mode": str(mode),
                "synthesis.inputs.top_module": module,
                "vlsi.inputs.placement_constraints": list(
                    map(PlacementConstraint.to_dict, hier_placement_constraints.get(module, [])))
            }
            constraint_dict = reduce(add_dicts, hier_constraints.get(module, []), constraint_dict)
            output.append((module, constraint_dict))

        return output<|MERGE_RESOLUTION|>--- conflicted
+++ resolved
@@ -19,14 +19,9 @@
 from hammer_tech import MacroSize
 from .hammer_tool import HammerTool
 from .hooks import HammerToolHookAction
-# TODO(daniel)
 from .hammer_vlsi_impl import HammerVLSISettings, HammerPlaceAndRouteTool, HammerSynthesisTool, \
     HammerSignoffTool, HammerDRCTool, HammerLVSTool, HammerSRAMGeneratorTool, HammerSimTool, \
-<<<<<<< HEAD
     HierarchicalMode, load_tool, PlacementConstraint, SRAMParameters, ILMStruct
-=======
-    HierarchicalMode, load_tool, PlacementConstraint, SRAMParameters
->>>>>>> 2a6caaf0
 from hammer_logging import HammerVLSIFileLogger, HammerVLSILogging, HammerVLSILoggingContext
 from .submit_command import HammerSubmitCommand
 
@@ -109,11 +104,7 @@
         self.drc_tool = None  # type: Optional[HammerDRCTool]
         self.lvs_tool = None  # type: Optional[HammerLVSTool]
         self.sram_generator_tool = None  # type: Optional[HammerSRAMGeneratorTool]
-<<<<<<< HEAD
         self.sim_tool = None  # type: Optional[HammerSimTool]
-=======
-        self.sim_tool = None  # type: Optional[HammerSimTool] # TODO(daniel)
->>>>>>> 2a6caaf0
 
         # Initialize tool hooks. Used to specify resume/pause hooks after custom hooks have been registered.
         self.post_custom_syn_tool_hooks = []  # type: List[HammerToolHookAction]
@@ -488,11 +479,8 @@
         sim_tool.input_files = self.database.get_setting("sim.inputs.input_files")
         sim_tool.top_module = self.database.get_setting("sim.inputs.top_module", nullvalue="")
         sim_tool.submit_command = HammerSubmitCommand.get("sim", self.database)
-<<<<<<< HEAD
         sim_tool.access_file = self.database.get_setting("sim.inputs.access_file")
         sim_tool.force_regs_file = self.database.get_setting("sim.inputs.force_regs_file")
-=======
->>>>>>> 2a6caaf0
 
         missing_inputs = False
         if sim_tool.top_module == "":
@@ -561,7 +549,6 @@
         """
         self.post_custom_lvs_tool_hooks = list(hooks)
 
-    # TODO(daniel)
     def set_post_custom_sim_tool_hooks(self, hooks: List[HammerToolHookAction]) -> None:
         """
         Set the extra list of hooks used for control flow (resume/pause) in run_sim.
@@ -657,17 +644,11 @@
         try:
             output_files = deeplist(output_dict["synthesis.outputs.output_files"])
             result = {
-<<<<<<< HEAD
-                #"sim.inputs.gl-syn.input_files": output_files,
                 "sim.inputs.input_files": output_files,
                 "sim.inputs.input_files_meta": "append",
                 "sim.inputs.top_module": output_dict["synthesis.inputs.top_module"],
                 "sim.inputs.access_file": output_dict["synthesis.outputs.access"],
                 "sim.inputs.force_regs_file": output_dict["synthesis.outputs.force_regs"],
-=======
-                "sim.inputs.gl-syn.input_files": output_files,
-                "sim.inputs.top_module": output_dict["synthesis.inputs.top_module"],
->>>>>>> 2a6caaf0
                 "vlsi.builtins.is_complete": False
             }  # type: Dict[str, Any]
             if "synthesis.outputs.sdc" in output_dict:
@@ -946,103 +927,6 @@
         #    self.log.fatal(e.args[0])
         #    return False, {}
 
-<<<<<<< HEAD
-=======
-    def run_sim(self, hook_actions: Optional[List[HammerToolHookAction]] = None, force_override: bool = False) -> \
-            Tuple[bool, dict]:
-        """
-        Run simulation based on the given database.
-        The output config dict returned does NOT have a copy of the input config settings.
-
-        :param hook_actions: List of hook actions, or leave as None to use the hooks sets in set_simulation_hooks.
-                             Hooks from set_simulation_hooks, if present, will be appended afterwards.
-        :param force_override: Set to true to overwrite instead of append.
-        :return: Tuple of (success, output config dict)
-        """
-        if self.sim_tool is None:
-            self.log.error("Must load simulation tool before calling run_sim")
-            return False, {}
-
-        # TODO: think about artifact storage?
-        self.log.info("Starting simulation with tool '%s'" % (self.sim_tool.name))
-        if hook_actions is None:
-            hooks_to_use = self.post_custom_sim_tool_hooks
-        else:
-            if force_override:
-                hooks_to_use = hook_actions
-            else:
-                hooks_to_use = hook_actions + self.post_custom_sim_tool_hooks
-
-        run_succeeded = self.sim_tool.run(hooks_to_use)
-        if not run_succeeded:
-            self.log.error("Simulation tool %s failed! Please check its output." % self.sim_tool.name)
-            # Allow the flow to keep running, just in case.
-            # TODO: make this an option
-
-        # Record output from the tool into the JSON output.
-        # Note: the output config dict is NOT complete
-        output_config = {}  # type: Dict[str, Any]
-        #try:
-        #    output_config = deepdict(self.sim_tool.export_config_outputs())
-        #    if output_config.get("vlsi.builtins.is_complete", True):
-        #        self.log.error(
-        #            "The simulation plugin is mis-written; "
-        #            "it did not mark its output dictionary as output-only "
-        #            "or did not call super().export_config_outputs(). "
-        #            "Subsequent commands might not behave correctly.")
-        #        output_config["vlsi.builtins.is_complete"] = False
-        #except ValueError as e:
-        #    self.log.fatal(e.args[0])
-        #    return False, {}
-
-    def run_sim(self, hook_actions: Optional[List[HammerToolHookAction]] = None, force_override: bool = False) -> \
-            Tuple[bool, dict]:
-        """
-        Run simulation based on the given database.
-        The output config dict returned does NOT have a copy of the input config settings.
-
-        :param hook_actions: List of hook actions, or leave as None to use the hooks sets in set_simulation_hooks.
-                             Hooks from set_simulation_hooks, if present, will be appended afterwards.
-        :param force_override: Set to true to overwrite instead of append.
-        :return: Tuple of (success, output config dict)
-        """
-        if self.sim_tool is None:
-            self.log.error("Must load simulation tool before calling run_sim")
-            return False, {}
-
-        # TODO: think about artifact storage?
-        self.log.info("Starting simulation with tool '%s'" % (self.sim_tool.name))
-        if hook_actions is None:
-            hooks_to_use = self.post_custom_sim_tool_hooks
-        else:
-            if force_override:
-                hooks_to_use = hook_actions
-            else:
-                hooks_to_use = hook_actions + self.post_custom_sim_tool_hooks
-
-        run_succeeded = self.sim_tool.run(hooks_to_use)
-        if not run_succeeded:
-            self.log.error("Simulation tool %s failed! Please check its output." % self.sim_tool.name)
-            # Allow the flow to keep running, just in case.
-            # TODO: make this an option
-
-        # Record output from the tool into the JSON output.
-        # Note: the output config dict is NOT complete
-        output_config = {}  # type: Dict[str, Any]
-        #try:
-        #    output_config = deepdict(self.sim_tool.export_config_outputs())
-        #    if output_config.get("vlsi.builtins.is_complete", True):
-        #        self.log.error(
-        #            "The simulation plugin is mis-written; "
-        #            "it did not mark its output dictionary as output-only "
-        #            "or did not call super().export_config_outputs(). "
-        #            "Subsequent commands might not behave correctly.")
-        #        output_config["vlsi.builtins.is_complete"] = False
-        #except ValueError as e:
-        #    self.log.fatal(e.args[0])
-        #    return False, {}
-
->>>>>>> 2a6caaf0
         return run_succeeded, output_config
 
     def get_hierarchical_settings(self) -> List[Tuple[str, dict]]:
