# Core configuration options and defaults for hammer-vlsi.
# The values specified in this file are the defaults.
# e.g. foo: "bar" in this file means that the default setting for foo is "bar".

vlsi.core:
  # Path(s) to out-of-tree hammer technology libraries.
  technology_path: ["${vlsi.builtins.hammer_vlsi_path}/technology"]
  technology_path_meta: subst

  # Technology to use. hammer-vlsi will read this and load the appropriate technology libraries.
  technology: "nop"

  # Technology node dimension (nm) to use.
  # Some tools change what they do as this changes.
  # TODO: move this to vlsi.technology (or technology.core) ucb-bar/hammer#317
  node: "nop"

  # Build system to use, if any.
  # This is used to auto-generate a build file, if desired. It is not required to run hammer.
  # Valid options are "none" or "make"
  build_system: "none"

  # Path(s) to synthesis tools.
  # Add the built-in path to synthesis tools.
  synthesis_tool_path: ["${vlsi.builtins.hammer_vlsi_path}/synthesis"]
  synthesis_tool_path_meta: subst

  # Path(s) to place and route tools.
  # Add the built-in path to place and route tools.
  par_tool_path: ["${vlsi.builtins.hammer_vlsi_path}/par"]
  par_tool_path_meta: subst

  # Path(s) to drc tools.
  # Add the built-in path to drc tools.
  drc_tool_path: ["${vlsi.builtins.hammer_vlsi_path}/drc"]
  drc_tool_path_meta: subst

  # Path(s) to lvs tools.
  # Add the built-in path to lvs tools.
  lvs_tool_path: ["${vlsi.builtins.hammer_vlsi_path}/lvs"]
  lvs_tool_path_meta: subst

  # Path(s) to sram generator tools.
  # Add the built-in path to sram generator tools.
  sram_generator_tool_path: ["${vlsi.builtins.hammer_vlsi_path}/sram_generator"]
  sram_generator_tool_path_meta: subst

  # Path(s) to sim tools.
  # Add the built-in path to sim tools
  sim_tool_path: ["${vlsi.builtins.hammer_vlsi_path}/sim"]
  sim_tool_path_meta: subst

  # Path(s) to power tools.
  # Add the built-in path to power tools
  power_tool_path: ["${vlsi.builtins.hammer_vlsi_path/power"]
  power_tool_path_meta: subst

  # Path(s) to PCB deliverable tools.
  # Add the built-in path to PCB deliverable tools.
  pcb_tool_path: ["${vlsi.builtins.hammer_vlsi_path}/pcb"]
  pcb_tool_path_meta: subst

  # Synthesis tool to use.
  # Currently we can choose from a selection of built-in tools which hammer-vlsi supports.
  synthesis_tool: "nop"

  # Place and route tool to use.
  par_tool: "nop"

  # DRC tool to use.
  drc_tool: "nop"

  # LVS tool to use.
  lvs_tool: "nop"

  # SRAM Generator tool to use.
  sram_generator_tool: "nop"

  # Sim tool to use.
  sim_tool: "nop"

  # Power analysis tool to use.
  power_tool: "nop"

  # PCB deliverable tool to use.
  # PCB deliverables include footprints, symbols, etc.
  # For the exact deliverables produced, please see the deliverable tool's documentation.
  # For the default 'generic' tool, the list of artefacts can be found in src/hammer-vlsi/pcb/generic/__init__.py
  pcb_tool: "generic"

  # Maximum threads to use in a CAD tool invocation.
  max_threads: 1

# TODO ucb-bar/hammer#317 move these to technology.core (discussion to be had)
vlsi.technology:
  # Placement site for macros. (Optional[str])
  # Typically specified in standard cell LEFs.
  # See http://www.ispd.cc/contests/18/lefdefref.pdf
  # Required for some CAD tools to function properly.
  placement_site: null

  # Top cut/via layer for blockage under bumps. (Optional[str])
  # Only used if using vlsi.inputs.bumps
  # TODO: remove this after stackup supports vias ucb-bar/hammer#354
  bump_block_cut_layer: null

  # Extra semiconductor IP libraries/stdcell libs/hard macros. (List[ExtraLibrary])
  # Used for non-technology-vendor-provided custom IP blocks.
  # ExtraLibrary is a struct with two fields:
  # - prefix (Optional[PathPrefix]) - struct that holds a prefix and path.
  #   - path (str) - Path for the prefix below.
  #     For example, if the path is /foo/bar/pll, then a reference of pll/test.txt (assuming 'pll' is the prefix) will
  #     resolve to /foo/bar/pll/test.txt.
  #   - prefix (str) - prefix used for referencing in the library.
  #     For example, if "lef file" in HammerLibrary references "pll/layout/pll.lef", then the path would be "pll".
  # - library (hammer_tech.HammerLibrary) - IP library to add.
  # Extra libraries are added at the end of the library list, in the event that order matters.
  extra_libraries: []

  # Extra information about macro sizes.
  # type: List[MacroSize]
  # MacroSize is a struct with the following fields:
  # - library (str): IP library of the macro. Leave blank if unknown
  # - name (str): Name of the macro block
  # - width (float): Width of the macro in um
  # - height (float): Height of the macro in um
  extra_macro_sizes: []

  # Path where tarballs have been extracted.
  # type: Optional[str]
  # Note: this setting can be specified per-technology using
  # technology.<tag>.extracted_tarballs_dir as well.
  # The technology-specific setting takes precedence if it exists.
  # For example, if the technology plugin defines a tarball foobar.tar.gz,
  # and this is set to /opt/test, then /opt/test/foobar.tar.gz/ should contain
  # the extracted contents of foobar.tar.gz.
  # If this is not specified, then the tarballs will be extracted to obj/<tech_dir>/extracted/.
  extracted_tarballs_dir: null

cadence:
  # Path to the folder with defaults.yml for common Cadence settings.
  common_path: "${vlsi.builtins.hammer_vlsi_path}/common/cadence"
  common_path_meta: subst

# General VLSI inputs.
# These will vary per run of hammer-vlsi.
vlsi.inputs:
  # Supply voltages and names
  # Supply Struct:
  #   name (str) - The name of your supply's net
  #   pin (Optional[str]) - The cell pin that this net should drive, no pins are connected when omitted
  #   tie (Optional[str]) - Another supply this supply is tied to. Nets with this set will  not end up in your final layout.
  #   weight (Optional[int]) - The weight of this supply when building power straps (larger number = more straps).
  #     Not used for grounds. Mandatory, but defaults to 1 if omitted.
  # power (List(Supply)): A list of of all power net(s) in the design
  # ground (List(Supply)): A list of all ground net(s) in the design
  # VDD (str): The default voltage of the primary power net
  # GND (str): The default voltage of the primary ground net
  supplies:
    power: [{name: "VDD", pin: "VDD"}]
    ground: [{name: "VSS", pin: "VSS"}]
    VDD: "0.85 V"
    GND: "0 V"

  hierarchical:
    # Hierarchical par mode. (str)
    # Valid options:
    # flat - Perform a flat place and route run.
    # leaf - Leaf module in a hierarchical run - same as flat except that an extra write_ilm step is added.
    # hierarchical - Module which has sub-modules which are also hierarchical.
    # top - Top module in a hierarchical run - runs an extra assemble_design step.
    mode: flat

    # Top RTL module in the hierarchical flow. (str)
    # Not to be confused with synthesis.inputs.top_module which specifies the synthesis module for this run.
    # (e.g. synthesis.inputs.top_module is used for a sub-synthesis run)
    top_module: "null"

    # Used by HammerDriver to generate configurations for hierarchical place-and-route.
    # type: (str)
    # Valid options:
    # none - Do nothing. (default)
    # manual - Read from hierarchical_manual_* below.
    # from_placement - Generate from "hierarchical" entries in vlsi.inputs.placement_constraints.
    config_source: none

    # Manual hierarchical definitions used only if hierarchical_definition_source is set to manual mode.
    # Should be a list along the lines of [{"module1": "module1_sub1", "module1_sub2", "module2": "module2_sub"}].
    manual_modules: []

    # Manual hierarchical placement constraints used only if hierarchical_definition_source is set to manual mode.
    # Should be a list along the lines of [{"module1": <list of PlacementConstraint structs>}].
    manual_placement_constraints: []

    # Manual hierarchical constraints. Overrides generic constraints on a per module basis.
    # Should be a list along the lines of [{"module1": <list of other hammer constraints>}].
    # For example [{"mod1": [vlsi.inputs.default_output_load: 2], "mod2": [vlsi.inputs.clocks:<clock constraints>] }].
    constraints: []

  # ILMs for hierarchical mode.
  # ILM struct (ILMStruct) members:
  # dir (str) - directory to the ILMs (...ILMDir)
  # data_dir (str) - data directory to the ILMs (...ILMDir/mmmc/...)
  # module (str) - module name for the ILM
  # lef (str) - path to the LEF file
  # gds (str) - path to the GDS file
  # netlist (str) - path to the netlist file
  ilms: []

  # Multi-mode multi-corner setups, overrides supplies
  # MMMC struct members:
  # name (str) - name of the corner.
  # type (str) - One of the following:
  # - "setup" (corner used for setup timing)
  # - "hold" (corner used for hold timing)
  # - "extra" (misc. corner potentially used for power analysis
  # voltage (str) - voltage of the corner should match tech json
  # temp (str) - temperature of the corner should match tech json
  mmmc_corners: []

  # Clock ports of the top-level module.
  # type: List[ClockPort]
  # TODO: support multiply_by in generated clocks
  # Clock struct members:
  # name (str) - Name of the clock port.
  # period (TimeValue) - Clock port period. e.g. "1 ns", "5ns". Default units: ns
  # path (str) - Optional. If specified, this is the RTL path to the clock. Otherwise, the path is the same as the name.
  # uncertainty (TimeValue) - Optional. Clock uncertainty. e.g. "1 ns", "5ns". Default units: ns
  # generated (bool) - Optional. If specified this clock is generated from another clock, must specify source_path and divisor
  # source_path (str) - Required if generated. The path of the clock that this clock is generated from.
  # divisor (int) - Required if generated. The amount this generated clock is slowed from the source clock e.g. 2 => this clock will be two times slower than the source clock.
  #   We are constrained to integers by SDC.
  # group (str) - Optional. The name of the clock group this clock belongs to. Clocks in the same group will not be marked as asynchronous.
  #   Clocks with no group specified will all be placed in separate groups and thus marked as asynchronous to each other and all other groups.
  clocks: []

  # Default output pin load capacitance.
  # Default: 1pF
  default_output_load: 1

  # List of output load constraints.
  # Each item in the list should be a struct with the following members:
  # name (str) - Name of the output load (e.g. io_out)
  # load (float) - Output load capacitance in pF.
  output_loads: []

  # List of delay constraints.
  # These either constrain inputs to arrive after a certain delay relative
  # to the clock or constrain outputs to arrive a certain delay before
  # the clock edge.
  # Each item in the list should be a struct with the following members:
  # name (str) - Name of the I/O being delayed.
  # clock (str) - Name of the clock that this delay is based on.
  # direction (str) - Gives the direction of the I/O. Should be one of:
  # - "input"
  # - "output"
  # delay (TimeValue) - Delay applied to the I/O.
  delays: []

  # List of custom sdc constraints to use. (List[str])
  # These are appended after all other generated constraints (clock, pin, delay, load, etc.).
  custom_sdc_constraints: []

  # List of placement constraints for floorplanning.
  # Each item is a struct member:
  # path (str) - Path to the given instance
  # - Required for all types
  # type (str) - The type of placement constraint
  # - Required for all types
  # - One of the following:
  #   - "dummy" (does nothing with this constraint)
  #   - "placement" (creates a placement constraint for an instance)
  #   - "toplevel" (top-level chip dimensions; may only occur once, for the top-level module)
  #   - "hardmacro" (places this hard macro at a particular spot)
  #   - "hierarchical" (marks this instance as part of hierarchical place and route)
  #   - "obstruction" (creates a blockage at a particular spot; see obs_types)
  # orientation (Optional[str]) - The orientation
  # - Optional for all types
  # - Valid options:
  #   - "r0"   (standard orientation)
  #   - "r90"  (rotated 90 degrees clockwise)
  #   - "r180" (rotated 180 degrees)
  #   - "r270" (rotated 270 degrees clockwise; equivalent to -90 degrees counterclockwise)
  #   - "mx"   (mirrored about the x-axis)
  #   - "mx90" (mirrored about the x-axis, then rotated 90 degrees clockwise)
  #   - "my"   (mirrored about the y-axis)
  #   - "my90" (mirrored about the y-axis, then rotated 90 degrees clockwise)
  # x (float) - x coordinate in um
  # - Required for all types
  # y (float) - y coordinate in um
  # - Required for all types
  # width (float) - width in um
  # - Required for all types, but can be auto-filled for hierarchical and hardmacro if left blank
  # height (float) - height in um
  # - Required for all types, but can be auto-filled for hierarchical and hardmacro if left blank
  # master (Optional[str]) - The master module name of the hierarchical or hardmacro constraint.
  #                          For example, if this hardmacro is an instance of "my_amplifier", this
  #                          field should be set to "my_amplifier".
  # - Required for hierarchical and optional for hardmacro, disallowed otherwise
  # create_physical (Optional[bool]) - Create an instance of a physical-only cell that does not exist in addition to placing it
  # - Optional for hardmacro, disallowed otherwise
  # margins (Optional[Margins]) - margins for the top-level module.
  # - Required for toplevel, disallowed otherwise
  # - Contains the following keys:
  #   - "left"   (margin from the left side of the core PNR area to the edge of the chip)
  #   - "right"  (margin from the right side of the core PNR area to the edge of the chip)
  #   - "top"    (margin from the top side of the core PNR area to the edge of the chip)
  #   - "bottom" (margin from the bottom side of the core PNR area to the edge of the chip)
  # top_layer (str) - Specifies the highest layer used by this hierarchical or hardmacro, used to keep other wires away
  # - Optional for hierarchical and hardmacro
  # layers (List[str]) - A list of strings that enumerates layer(s) blocked by the obstruction otherwise all layers are blocked
  # - Required for the obstruction type, disallowed otherwise
  # obs_types (List[str]) - A list of the types of obstructions for the given geometry
  # - Required for the obstruction type, disallowed otherwise
  # - A list of one or more of the following:
  #   - "place" - This obstruction type stops the placement of standard cells inside it
  #   - "route" - This obstruction type stops all routing inside it
  #   - "power" - This obstruction type stops only power routing/straps inside it
  placement_constraints: []

  # Don't use list mode. (str)
  # Specifies where to get the list of cells to not use.
  # These cells can be specified in a number of ways:
  # - "MY_CELL" (cell MY_CELL in any library)
  # - "*/MY_CELL" (cell MY_CELL in any library)
  # - "*CELL" (any cell that ends with CELL in any library)
  # - "*_CELL_*" (any cell that matches the wildcard *_CELL_* in any library)
  # - "CELL_*_IVX" (any cell that matches the wildcard CELL_*_IVX in any library)
  # - "MY_LIB/*" (any cell under the library MY_LIB)
  # - "MY_LIB/CELL*" (any cell that matches the wildcard CELL* under the library MY_LIB)
  # Valid options:
  # auto - Use the technology plugin's value for the don't use list
  # manual - Use the list from the variable below, overriding the technology plugin
  # append - Append the manual list to the technology plugin's list
  dont_use_mode: auto
  # Optional: List of cells to mark as don't use
  # type: List[str]
  dont_use_list: []

  # Power specification mode. (str)
  # Specifies how to obtain a power specificaiton. Power specifications often setup
  # how many power nets you have, what their names and voltages are, as well as
  # how many domains you have and what their relation is.
  # Valid options:
  # auto - Hammer will generate a power specification based on other settings,
  #        including vlsi.inputs.supplies.
  # manual - Use the value given in power_spec_contents with type given in power_spec_type
  # empty - Do not use any power specification
  power_spec_mode: empty
  # Optional: Power specification type. (str)
  # Specifies what kind/version/type of power specification to use
  # Valid options:
  # cpf - Use the common power format commonly used in Cadence tools
  # upf - Use the universal power format, IEEE 1801-2015
  power_spec_type: null
  # Optional: Contents of a power specification in the above type (str)
  power_spec_contents: null

  # SRAM Parameters
  sram_parameters: []

  # Bumps settings mode. (str)
  # Specifies how to setup the bumps for your design.
  # Currently only support rectangular, evenly-spaced grids
  # Bumps are numbered starting with 1,1 in the lower left
  # Unassigned bumps will be removed, bumps with no_connect set will be present but unconnected
  # Valid options:
  # manual - Use the bumps struct to create and assign bumps
  # empty - Do not add any bumps
  bumps_mode: empty
  # Bumps settings struct only required if above key is set to manual
  # BumpsDefinition struct members
  bumps:
    # x (int) - number of bumps in the x dimension
    x: 0
    # y (int) - number of bumps in the y dimension
    y: 0
    # pitch (float) - pitch of bumps in microns
    pitch: 0.0
    # cell (str) - Name of the default bump cell
    cell: ""
    # assignments - List of BumpAssignment structs. You must specify one of name or no_connect.
    # If both are specified the bump will be left unconnected
    #  - name (Optional[str]) - The name of the net being assigned to a bump
    #  - no_connect (Optional[bool]) - If True the bump will be present but unconnected
    #  - x (Decimal) - The X coordinate of the bump assigned to this net
    #  - y (Decimal) - The Y coordinate of the bump assigned to this net
    #  - group (Optional[str]) - The group name for the bumps
    #                          - The schematic symbol generator will put all bumps in a group on the same part or sub-component.
    #  - custom_cell (Optional[str]) - Cell name (MACRO name) of a custom bump cell in place of the default for this bump. You must also specify the LEF and GDS for this bump in extra_libraries.
    assignments: []

  # Naming scheme for the bumps' actual physical pin designators
  # Valid options are
  # - "A0"    (Use letters for rows, skipping I, O, Q, S, X, and Z. After Y is AA, AB, AC ...
  #            Use numbers for columns, starting at 0, with no leading 0s (0-9, then 10, 11, ...))
  # - "A1"    (Like A0, but numbers start at 1)
  # - "A00"   (Like A0, but all bumps will have the same number of digits, with leading 0s appended if needed.
  #            E.g. if there are 555 columns, The top row will start at A000 and end at A554)
  # - "A01"   (Like A00, but numbers start at 1)
  # - "index" (Just returns a single number in the order the bumps are listed- useful for non-grid designs)
  # type: str
  bumps_pin_naming_scheme: "A1"

  # Pin placement mode. (str)
  # Specifies how to arrange pins for your design.
  # Valid options:
  # none - This mode lets the CAD tool do whatever it wants (providing no constraints).
  #   Typically this is sane but unpredictable.
  # generated - Use the assignments list below
  # auto - (not implemented yet) looks at the hierarchy and guess where pins should go
  pin_mode: none
  pin:
    # Pin generation modes.
    # type: str
    # Valid options are:
    # - full_auto: auto-place minimum-width pins (intended for digital signals) along a side. This option is the default.
    # - semi_auto: enables the auto-place features above but also optionally allows pin width, depth, and locations to
    #   be manually specified.
    generate_mode: full_auto

    # List of PinAssignment Structs.
    #   You must specify pins and one of either preplaced or layers and side.
    # - pins (str) - The name(s) of pins that will be assigned. All current backends support
    #   * as wildcards in the pin names. So "*" for all pins or "io_tl_a*" for all pins that
    #   start with "io_tl_a".
    # - side (Optional[str]) - The side of the chip/block these pins will be placed along.
    #   One of:
    #   - left, right, top, bottom
    #   - internal: creates an internal pin with `location` as its *center*.
    #     Requires the semi_auto pin generation mode.
    #   If left unspecified, the CAD tool may choose an arbitrary side to use (likely the closest side).
    # - layers (Optional[List[str]]) - The metal layers that these pins will be placed on.
    # - preplaced (Optional[bool]) - If true, these pins are preplaced by some internal block or macro.
    #   This is telling the tool that these pins are on an internal block and I want them
    #   "placed" where they are currently on the internal block. This can be used for IP
    #   that directly connects to bumps, or signals that will be connected by abutment,
    #   and much more.
    # - location (Optional[Tuple[float, float]]) - specifies the *center* (x, y) location of the pin on the specified
    #   edge.
    #   If side is one of left/right/top/bottom, this specifies the point that lies on the edge that is used for
    #   width/depth control. Below is an example of location if side is "top":
    #
    #   -------X------- (chip/block edge)
    #   |             |
    #   ---------------
    #
    #   If side is "internal", then this specifies the absolute *center* of the
    #   Requires the semi_auto pin generation mode.
    # - width (Optional[float]) - specifies a custom width for the pin. The width direction is orthogonal to the routing
    #   direction.
    #   Requires the semi_auto pin generation mode.
    # - depth (Optional[float]) - specifies a custom depth for the pin. The depth direction is parallel to the routing
    #   direction.
    #   Requires the semi_auto pin generation mode.
    assignments: []

  # SVG visualization of placement constraints and bumps for the current hierarchical module.
  # Used by the generate_visualization method accessible by all HammerTools.
  visualization:
    # Type of visualization to draw
    # Note: pcb action will mirror visualization across y-axis (assumes flip-chip on PCB)
    # Valid options:
    # - all: draws all placement constraints, bumps, and pad designators (if running pcb action)
    # - floorplan: draws only placement constraints
    # - bumps: draws only bumps
    # - footprint: draws PCB footprint, only valid if running pcb action
    # type: str
    mode: "all"
    # Name of the desired output SVG file
    # type: str
    svg_file: "${vlsi.inputs.visualization.mode}.svg"
    svg_file_meta: lazysubst
    # Depth of paths to shorten for better readability in the SVG
    # E.g. top/path/to/inst will shorten to t/p/t/inst for depth of 1 and t/p/top/inst for depth of 2
    # A depth of 0 or less will perform no path shortening.
    # type: int
    shorten_path_depth: 1

vlsi.submit:
  # The submit command to use. "none", "local", or null will run on the current host. See hammer_submit_command.py for other options.
  command: "local"
  # type: List[Dict[str, Dict[str, Any]]]
  # The list substitutes settings in order of appearance, and the first Dict key is the command.
  # The second dict key is the name of that command's setting, followed by whatever type it takes.
  settings: []

# Specific inputs for the synthesis tool.
# These inputs are the generic inputs; specific tools ("CAD junk") may require
# additional inputs.
# They will vary per run of hammer-vlsi.
synthesis.inputs:
  # Input files.
  # Typically a list of Verilog/VHDL files, depending on the synthesis tool.
  input_files: []

  # Top RTL module.
  # Set to null to not specify from the JSON.
  top_module: null

# Syntheis tool settings
synthesis:
  # Clock gating mode.
  # type: str
  # This tells the tool how to handle clock gating.
  # Valid options:
  # auto - Turn on automatic clock gating inference in CAD tools.
  # empty - Do not do any clock gating.
  clock_gating_mode: auto

# inherit settings from vlsi.submit but allow us to override them
synthesis.submit:
  command: "${vlsi.submit.command}"
  command_meta: lazysubst
  settings: "vlsi.submit.settings"
  settings_meta: lazycrossref

# Specific inputs for the place and route tool.
# These inputs are the generic inputs; specific tools ("CAD junk") may require
# additional inputs.
# They will vary per run of hammer-vlsi.
par.inputs:
  # Input post-synthesis netlist files.
  # Typically a list of Verilog/VHDL files, depending on the tool.
  # For place and route, these should typically be post-synthesis netlists.
  input_files: []

  # Top RTL module.
  top_module: null

  # Optional: SDC input file from post-synthesis.
  # Leave as null to not use.
  post_synth_sdc: null

  # GDS output map mode.
  # type: str
  # The GDS map file shows how/what layers should be put in the GDSII file.
  # Valid options:
  # auto - Use the technology plugin's value for the map file.
  # empty - Don't use a map file at all and let the cad tool do what it wants.
  #         This often results in a complete but arbitrary assignment.
  # manual - Read the map file from the variable below, overriding the technology plugin.
  gds_map_mode: auto
  # Optional: GDS map file path. Used only if gds_map_mode above is set to manual.
  # type: Optional[str]
  gds_map_file: null

  # If true, tell the place and route tool to merge any library/macro GDSes into
  # the final GDS.
  # type: bool
  gds_merge: false

  # Physical only cells mode.
  # type: str
  # The list of physical only cells are cells which don't have a logic function.
  # They won't have a SPICE circuit for instance.
  # This is currently only used for what cells to exclude from the LVS netlist, which
  # requires SPICE circuits for all cells.
  # Valid options:
  # auto - Use the technology plugin's value for the physical cell list.
  # manual - Read the physical cell list from the variable below, overriding the technology plugin.
  # append - Append the manual list to the technology plugin's list
  physical_only_cells_mode: auto
  # List of cells that are only physical.
  # type List[str]
  physical_only_cells_list: []

# Place-and-route settings
par:
  # Submission command settings
  # inherit settings from vlsi.submit but allow us to override them
  submit:
    command: "${vlsi.submit.command}"
    command_meta: lazysubst
    settings: "vlsi.submit.settings"
    settings_meta: lazycrossref

  # Power straps configuration.
  # Valid options are:
  # - empty - Specify no power straps
  # - manual - Specify the contents of a manual TCL script to use, specified in power_straps_script_contents.
  # - generate - Generate power straps from Hammer IR.
  power_straps_mode: empty
  power_straps_script_contents: null

  # Spacing around blocks and hardmacros in microns
  # Used by power straps and floorplanning
  # type: Decimal
  blockage_spacing: 0.0

  # Top metal layer that is pulled back around blocks and hardmacros
  # Used by floorplanning.
<<<<<<< HEAD
  # Overridden by individual placement constraints on top_layer.
=======
  # Overridden by individual placement constraints top_layer.
>>>>>>> e8678538
  # type: Optional[str]
  blockage_spacing_top_layer: null

  # If power_straps_mode is 'generate', which method to use.
  # Currently, the valid options are:
  # - by_tracks - Specify the power strap plan per layer in terms of tracks
  generate_power_straps_method: "by_tracks"

  # Default settings for power strap generation modes
  # Keys are the valid values of the 'generate_power_straps_method' key above
  generate_power_straps_options:
    by_tracks:
      # Spacing from end of strap to a block or blockage
      # Overrideable by appending _<layer name>
      # type: Decimal
      blockage_spacing: "par.blockage_spacing"
      blockage_spacing_meta: lazycrossref

      # Number of routing tracks to be consumed by an individual strap
      # Overrideable by appending _<layer name>
      # type: int
      track_width: 5

      # The first track to contain a power stripe
      # Overrideable by appending _<layer name>
      # type: int
      # TODO(johnwright): include an auto-center option
      track_start: 0

      # Absolute offset for straps relative to the design bounding box origin
      # Overrideable by appending _<layer name>
      # type: Decimal
      track_offset: 0.0

      # Number of routing tracks between sets of straps (0 is recommended)
      # Overrideable by appending _<layer name>
      # type: int
      track_spacing: 0

      # Ratio of total routing tracks to dedicate to power straps, which is used to calculate set pitch
      # Overrideable by appending _<layer name>
      # type: float
      power_utilization: 0.1

      # Layers to put power pins on
      # type: List[str]
      pin_layers: []

      # List of layers on which to place power straps (std cell rail layer is implied - do not include it)
      # type: List[str]
      strap_layers: []

mentor:
    # Path to the folder with defaults.yml for common Mentor settings.
    common_path: "${vlsi.builtins.hammer_vlsi_path}/common/mentor"
    common_path_meta: subst

# DRC settings
drc.inputs:
  # Top RTL module.
  # type: str
  top_module: null

  # Input layout file.
  # Typically a GDSII file from the place and route tool.
  # type: str
  layout_file: null

  # Valid modes are auto, manual, prepend, and append
  # type: str
  additional_drc_text_mode: "auto"
  # Custom DRC command text to add after the boilerplate commands at the top of the run file.
  # type: str
  additional_drc_text: ""

  # DRC rules to run.
  # Leaving this empty will run all rules - otherwise, the rules listed will be run.
  # Rule names are defined in the Design Rule Manual (DRM).
  # Generally rules will still have the same names across DRC decks for different tool vendors from the same PDK.
  # There is no "schema" for the DRC rule names in Hammer - while the vendors may have some pattern they use, this
  # setting has no understanding of that.
  # type: List[str]
  drc_rules_to_run: []

# inherit settings from vlsi.submit but allow us to override them
drc.submit:
  command: "${vlsi.submit.command}"
  command_meta: lazysubst
  settings: "vlsi.submit.settings"
  settings_meta: lazycrossref

# LVS settings
lvs.inputs:
  # Top RTL module.
  top_module: null

  # Input layout file
  # Typically a GDSII file from the place and route tool
  layout_file: null

  # Input list of schematic files
  schematic_files: []

  # Input list of ILMStructs
  ilms: []

  # Valid modes are auto, manual, prepend, and append
  additional_lvs_text_mode: "auto"
  # Custom LVS command text to add after the boilerplate commands at the top of the run file
  additional_lvs_text: ""

lvs.submit:
  command: "${vlsi.submit.command}"
  command_meta: lazysubst
  settings: "vlsi.submit.settings"
  settings_meta: lazycrossref

# inherit settings from vlsi.submit but allow us to override them
sram_generator.submit:
  command: "${vlsi.submit.command}"
  command_meta: lazysubst
  settings: "vlsi.submit.settings"
  settings_meta: lazycrossref

# PCB deliverable settings.
pcb.inputs:
  # Top RTL module.
  top_module: null

pcb.submit:
  # Submission command settings
  # inherit settings from vlsi.submit but allow us to override them
  command: "${vlsi.submit.command}"
  command_meta: lazysubst
  settings: "vlsi.submit.settings"
  settings_meta: lazycrossref

technology.core:
    # Key name for the technology stackup
    # This should exist in the stackups list in the tech json
    # type: str
    stackup: null
    # Key name for the technology's special cells
    # This should exist in the special_cells list in the tech json
    # type: str
    special_cells: null
    # This should specify the TOPMOST metal layer the standard cells use for power rails
    # Note that this is not usually stackup specific; it is based on the std cell library
    # type: str
    std_cell_rail_layer: null
    # This is used to provide a reference master for generating standard cell rails
    # Can be a wildcard/glob
    # type: str
    tap_cell_rail_reference: null
 
# Specific inputs for the simulation tool.
# These inputs will vary based on if the simulation is for RTL, post synthesis, or post PAR.
# There may be HAMMER simulation tool plugins available that include common simulator flags and inputs that can be modified/augmented for the user's needs.
sim.inputs:
  # Top RTL module for simulation
  # type: str
  top_module: null

  # Input files for simulation including verilog sources, testharness/testbench, etc.
  # type: List[str]
  input_files: []

  # Permissive options for the simulator generation
  # These options will appear as plain string option additions when generating the simulation executable
  # type: List[str]
  options: []

  # Define options passed when generating the simulation executable
  # For example: when passed to VCS, each define in the input list will be added as "+define+" + {define}
  # type: List[str]
  defines: []

  # C compiler options used when generating the simulation executable
  # For example: when passed to VCS, each compiler_opt will be added as "-CC " + {compiler_opt}
  # type: List[str]
  compiler_opts: []

  # Simulation timescale
  # This is passed as a plain string
  # For example, for VCS, timescale may be set as "sim.inputs.timescale: '1ns/10ps' which would be passed as "-timescale=1ns/10ps"
  # type: str
  timescale: null

  # Benchmarks to run with the simulator executable
  # This is a list of paths to benchmark binaries that will be run with the simulator to test the design if the testbench requires it.
  # For example, this may be a RISCV binary like rv64ui-p-simple.
  # If left empty, the simulation will execute as normal.
  # type: List[str]
  benchmarks: []

  # Hierarchical path to the top level instance of the "dut" from the testbench.
  # For example, this will be used to generate the hierarchical path through the testbench and DUT to each sequential element in the design.
  # TODO(johnwright) automate this by parsing the TB verilog?
  # type: str
  tb_dut: "dut"

  # Name of the simulation testbench/test driver module
  tb_name: "TestDriver"

  # Simulation mode for simulation at different levels of the VLSI flow
  # Valid options are:
  #   "rtl" for rtl level simulation
  #   "gl" for gate level simulation
  # type: SimulationLevel
  level: "rtl"

  # List of all registers in the design passed from synthesis or place-and-route
  # type: List[str]
  all_regs: []

  # List of all sequential standard cells in the design passed from synthesis or place-and-route
  # type: List[str]
  seq_cells: []

  # SDF File
  # type: str
  # Standard Delay Format file for use in timing annotated sims
  # leave as null if not in use
  sdf_file: null

  # Simulation force value used for register initialization for gate level sims
  # TODO: add random initialization option
  # type: int
  gl_register_force_value: 0

  # Turns time annotated sim on or off
  # type: bool
  # If set to False, the sim will be purely functional, regardless of the simulation "level".
  # If set to True, the sim will be time annotated based on synthesis or PAR results.
  timing_annotated: false

  # Settings related to activity file (SAIF) dumping
  saif:
    # Enable dumping an SAIF file, with activity factors
    # type: bool
    enable: false
    # How Hammer determine when to start or stop the activity dumping
    # Valid options:
    # time - Start dumping at the specified start_time and end at the specified end_time
    # trigger - Inserts the trigger into the simulators run script before starting the dump and
    #   after enabling dumping before stopping dumping. See your simulator plugin for an example
    # trigger_raw - Inserts the given tcl directly into the simulators run script with no checking.
    # none - Start dumping at the beginning of simulation and stop at the end.
    # type: str
    mode: "none"
    # The times the simulator should begin and end its dumping of the SAIF file.
    # type: TimeValue
    start_time: "0ns"
    # type: TimeValue
    end_time: "1ns"
    # The raw triggers that will occur when the dump should start and when the dump should end.
    # type: str
    start_trigger_raw: ""
    end_trigger_raw: ""

  # Flags to run with the simulator
  # Each string in this list will be passed as an option when actually executing the simulation executable generated from the previous arguments.
  # type: List[str]
  execution_flags: []

  # Flags that are to be pre-pended to the simulator execution flags in "execution_flags"
  # type: List[str]
  execution_flags_prepend: []

  # Flags that are to be appended to the simulator execution flags in "execution_flags"
  # type: List[str]
  execution_flags_append: []

  # Determines whether or not the simulation executable that is generated with the above inputs will actually be executed with the given flags or if the executable will just be generated in the specified run directory.
  # type: bool
  execute_sim: true

sim.submit:
  command: "${vlsi.submit.command}"
  command_meta: lazysubst
  settings: "vlsi.submit.settings"
  settings_meta: lazycrossref

# Specific inputs for the power tool.
# These may vary based on the specific tool plugin
power.inputs:
  # The path to a place and route database of the design to be analyzed
  # type: str
  database: null

  # Enable static power rail analysis
  # type: bool
  static_rail: false

  # The name of the test bench from the simulation.
  # type: str
  tb_name: "TestDriver"

  # The name of the device under test (DUT) from the simulation.
  # type: str
  tb_dut: "dut"

  # The paths of all spef (extraction) files needed for the design.
  # This may include a file per MMMC corner
  # type: List[str]
  spefs: null

  # A list of paths to VCD waveforms to be used for dynamic power analysis.
  # type: List[str]
  waveforms: []

  # A list of paths to SAIF activity files to be used for dynamic power analysis.
  # type: List[str]
  saifs: []

power.submit:
  command: "${vlsi.submit.command}"
  command_meta: lazysubst
  settings: "vlsi.submit.settings"
  settings_meta: lazycrossref

technology.pcb:
  # Desired pad opening diameter (in post-shrink um)
  # Typically this should be defined in the technology plugin, assuming everyone will use the same pad and board strategy
  # type: Decimal
  bump_pad_opening_diameter: null

  # Desired pad metal diameter (in post-shrink um)
  # Typically this should be defined in the technology plugin, assuming everyone will use the same pad and board strategy
  # type: Decimal
  bump_pad_metal_diameter: null<|MERGE_RESOLUTION|>--- conflicted
+++ resolved
@@ -590,11 +590,7 @@
 
   # Top metal layer that is pulled back around blocks and hardmacros
   # Used by floorplanning.
-<<<<<<< HEAD
   # Overridden by individual placement constraints on top_layer.
-=======
-  # Overridden by individual placement constraints top_layer.
->>>>>>> e8678538
   # type: Optional[str]
   blockage_spacing_top_layer: null
 
