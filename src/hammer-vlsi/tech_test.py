#!/usr/bin/env python3
# -*- coding: utf-8 -*-
#
#  Tests for hammer_tech.
#
#  See LICENSE for licence details.

# TODO: move this file out of hammer_vlsi.
# See issue #318.

import json
import os
import shutil
import unittest

from hammer_vlsi import HammerVLSISettings
from typing import Any, Dict, List, Optional

from hammer_logging import HammerVLSILogging
import hammer_tech
<<<<<<< HEAD
from hammer_tech import LibraryFilter, Stackup, Metal, WidthSpacingTuple, SpecialCell, CellType
=======
from hammer_tech import LibraryFilter, Stackup, Metal, WidthSpacingTuple, DRCDeck, LVSDeck
>>>>>>> 2b6607a6
from hammer_utils import deepdict
from hammer_config import HammerJSONEncoder
from decimal import Decimal

from test_tool_utils import HammerToolTestHelpers, DummyTool
from tech_test_utils import HasGetTech


class HammerTechnologyTest(HasGetTech, unittest.TestCase):
    """
    Tests for the Hammer technology library (hammer_tech).
    """

    def setUp(self) -> None:
        # Make sure the HAMMER_VLSI path is set correctly.
        self.assertTrue(HammerVLSISettings.set_hammer_vlsi_path_from_environment())

    def test_filters_with_extra_extraction(self) -> None:
        """
        Test that filters whose extraction functions return extra (non-path)
        metadata.
        """

        # pylint: disable=too-many-locals

        import hammer_config

        tech_dir, tech_dir_base = HammerToolTestHelpers.create_tech_dir("dummy28")
        tech_json_filename = os.path.join(tech_dir, "dummy28.tech.json")

        def add_named_library(in_dict: Dict[str, Any]) -> Dict[str, Any]:
            out_dict = deepdict(in_dict)
            out_dict["libraries"].append({
                "name": "abcdef",
                "milkyway techfile": "test/abcdef.tf"
            })
            return out_dict

        HammerToolTestHelpers.write_tech_json(tech_json_filename, add_named_library)
        tech = self.get_tech(hammer_tech.HammerTechnology.load_from_dir("dummy28", tech_dir))
        tech.cache_dir = tech_dir

        def filter_func(lib: hammer_tech.Library) -> bool:
            return lib.milkyway_techfile is not None

        def paths_func(lib: hammer_tech.Library) -> List[str]:
            assert lib.milkyway_techfile is not None
            return [lib.milkyway_techfile]

        def extraction_func(lib: hammer_tech.Library, paths: List[str]) -> List[str]:
            assert len(paths) == 1
            if lib.name is None:
                name = ""
            else:
                name = str(lib.name)
            return [json.dumps({"path": paths[0], "name": name}, cls=HammerJSONEncoder, indent=4)]

        def sort_func(lib: hammer_tech.Library):
            assert lib.milkyway_techfile is not None
            return lib.milkyway_techfile

        test_filter = LibraryFilter.new("metatest", "Test filter that extracts metadata",
                                        is_file=True, filter_func=filter_func,
                                        paths_func=paths_func,
                                        extraction_func=extraction_func,
                                        sort_func=sort_func)

        database = hammer_config.HammerDatabase()
        tech.set_database(database)
        raw = tech.process_library_filter(pre_filts=[], filt=test_filter,
                                          must_exist=False,
                                          output_func=hammer_tech.HammerTechnologyUtils.to_plain_item)

        # Disable false positive from pylint
        outputs = list(map(lambda s: json.loads(s), raw))  # pylint: disable=unnecessary-lambda
        self.assertEqual(outputs,
                         [
                             {"path": tech.prepend_dir_path("test/abcdef.tf"), "name": "abcdef"},
                             {"path": tech.prepend_dir_path("test/coconut"), "name": ""},
                             {"path": tech.prepend_dir_path("test/soy"), "name": ""}
                         ])

        # Cleanup
        shutil.rmtree(tech_dir_base)

    def test_process_library_filter_removes_duplicates(self) -> None:
        """
        Test that process_library_filter removes duplicates.
        """
        import hammer_config

        tech_dir, tech_dir_base = HammerToolTestHelpers.create_tech_dir("dummy28")
        tech_json_filename = os.path.join(tech_dir, "dummy28.tech.json")

        def add_duplicates(in_dict: Dict[str, Any]) -> Dict[str, Any]:
            out_dict = deepdict(in_dict)
            out_dict["libraries"].append({
                "name": "abcdef",
                "gds file": "test/abcdef.gds"
            })
            out_dict["libraries"].append({
                "name": "abcdef2",
                "gds file": "test/abcdef.gds"
            })
            return out_dict

        HammerToolTestHelpers.write_tech_json(tech_json_filename, add_duplicates)
        tech = self.get_tech(hammer_tech.HammerTechnology.load_from_dir("dummy28", tech_dir))
        tech.cache_dir = tech_dir

        database = hammer_config.HammerDatabase()
        tech.set_database(database)
        outputs = tech.process_library_filter(pre_filts=[], filt=hammer_tech.filters.gds_filter,
                                              must_exist=False,
                                              output_func=lambda str, _: [str])

        self.assertEqual(outputs, ["{0}/abcdef.gds".format(tech_dir)])

        # Cleanup
        shutil.rmtree(tech_dir_base)

    @staticmethod
    def add_tarballs(in_dict: Dict[str, Any]) -> Dict[str, Any]:
        """
        Helper method to take an input .tech.json and transform it for
        tarball tests.
        It replaces the source files with a single tarball and replaces
        the libraries with a single library that uses said tarball.
        :param in_dict: Input tech schema
        :return: Output tech schema for tarball tests
        """
        out_dict = deepdict(in_dict)
        del out_dict["installs"]
        out_dict["tarballs"] = [{
            "path": "foobar.tar.gz",
            "homepage": "http://www.example.com/tarballs",
            "base var": "technology.dummy28.tarball_dir"
        }]
        out_dict["libraries"] = [{
            "name": "abcdef",
            "gds file": "foobar.tar.gz/test.gds"
        }]
        return out_dict

    def test_tarballs_not_extracted(self) -> None:
        """
        Test that tarballs that are not pre-extracted work fine.
        """
        import hammer_config

        tech_dir, tech_dir_base = HammerToolTestHelpers.create_tech_dir("dummy28")
        tech_json_filename = os.path.join(tech_dir, "dummy28.tech.json")

        # Add defaults to specify tarball_dir.
        with open(os.path.join(tech_dir, "defaults.json"), "w") as f:
            f.write(json.dumps({
                "technology.dummy28.tarball_dir": tech_dir
            }, cls=HammerJSONEncoder))

        HammerToolTestHelpers.write_tech_json(tech_json_filename, self.add_tarballs)
        tech = self.get_tech(hammer_tech.HammerTechnology.load_from_dir("dummy28", tech_dir))
        tech.cache_dir = tech_dir

        database = hammer_config.HammerDatabase()
        database.update_technology(tech.get_config())
        HammerVLSISettings.load_builtins_and_core(database)
        tech.set_database(database)
        outputs = tech.process_library_filter(pre_filts=[], filt=hammer_tech.filters.gds_filter,
                                              must_exist=False,
                                              output_func=lambda str, _: [str])

        self.assertEqual(outputs, ["{0}/extracted/foobar.tar.gz/test.gds".format(tech_dir)])

        # Cleanup
        shutil.rmtree(tech_dir_base)

    def test_tarballs_pre_extracted(self) -> None:
        """
        Test that tarballs that are pre-extracted also work as expected.
        """
        import hammer_config

        tech_dir, tech_dir_base = HammerToolTestHelpers.create_tech_dir("dummy28")
        tech_json_filename = os.path.join(tech_dir, "dummy28.tech.json")

        # Add defaults to specify tarball_dir.
        with open(os.path.join(tech_dir, "defaults.json"), "w") as f:
            f.write(json.dumps({
                "technology.dummy28.tarball_dir": tech_dir,
                "vlsi.technology.extracted_tarballs_dir": tech_dir_base
            }, cls=HammerJSONEncoder))

        HammerToolTestHelpers.write_tech_json(tech_json_filename, self.add_tarballs)
        tech = self.get_tech(hammer_tech.HammerTechnology.load_from_dir("dummy28", tech_dir))
        tech.cache_dir = tech_dir

        database = hammer_config.HammerDatabase()
        database.update_technology(tech.get_config())
        HammerVLSISettings.load_builtins_and_core(database)
        tech.set_database(database)
        outputs = tech.process_library_filter(pre_filts=[], filt=hammer_tech.filters.gds_filter,
                                              must_exist=False,
                                              output_func=lambda str, _: [str])

        self.assertEqual(outputs, ["{0}/foobar.tar.gz/test.gds".format(tech_dir_base)])

        # Cleanup
        shutil.rmtree(tech_dir_base)

    def test_tarballs_pre_extracted_tech_specific(self) -> None:
        """
        Test that tarballs that are pre-extracted and specified using a
        tech-specific setting work.
        """
        import hammer_config

        tech_dir, tech_dir_base = HammerToolTestHelpers.create_tech_dir("dummy28")
        tech_json_filename = os.path.join(tech_dir, "dummy28.tech.json")

        # Add defaults to specify tarball_dir.
        with open(os.path.join(tech_dir, "defaults.json"), "w") as f:
            f.write(json.dumps({
                "technology.dummy28.tarball_dir": tech_dir,
                "vlsi.technology.extracted_tarballs_dir": "/should/not/be/used",
                "technology.dummy28.extracted_tarballs_dir": tech_dir_base
            }, cls=HammerJSONEncoder))

        HammerToolTestHelpers.write_tech_json(tech_json_filename, self.add_tarballs)
        tech = self.get_tech(hammer_tech.HammerTechnology.load_from_dir("dummy28", tech_dir))
        tech.cache_dir = tech_dir

        database = hammer_config.HammerDatabase()
        database.update_technology(tech.get_config())
        HammerVLSISettings.load_builtins_and_core(database)
        tech.set_database(database)
        outputs = tech.process_library_filter(pre_filts=[], filt=hammer_tech.filters.gds_filter,
                                              must_exist=False,
                                              output_func=lambda str, _: [str])

        self.assertEqual(outputs, ["{0}/foobar.tar.gz/test.gds".format(tech_dir_base)])

        # Cleanup
        shutil.rmtree(tech_dir_base)

    def test_extra_prefixes(self) -> None:
        """
        Test that extra_prefixes works properly as a property.
        """
        lib = hammer_tech.library_from_json('{"openaccess techfile": "test/oa"}')  # type: hammer_tech.Library

        prefixes_orig = [hammer_tech.PathPrefix(prefix="test", path="/tmp/test")]

        prefixes = [hammer_tech.PathPrefix(prefix="test", path="/tmp/test")]
        lib.extra_prefixes = prefixes
        # Check that we get the original back even after mutating the original list.
        prefixes.append(hammer_tech.PathPrefix(prefix="bar", path="/tmp/bar"))
        self.assertEqual(lib.extra_prefixes, prefixes_orig)

        prefixes2 = lib.extra_prefixes
        # Check that we don't mutate the copy stored in the lib if we mutate after getting it
        prefixes2.append(hammer_tech.PathPrefix(prefix="bar", path="/tmp/bar"))
        self.assertEqual(lib.extra_prefixes, prefixes_orig)

    def test_prepend_dir_path(self) -> None:
        """
        Test that the technology library can prepend directories correctly.
        """
        tech_json = {
            "name": "My Technology Library",
            "installs": [
                {
                    "path": "test",
                    "base var": ""  # means relative to tech dir
                }
            ],
            "libraries": []
        }

        tech_dir = "/tmp/path"  # should not be used
        tech = hammer_tech.HammerTechnology.load_from_json("dummy28", json.dumps(tech_json, cls=HammerJSONEncoder, indent=2), tech_dir)

        # Check that a tech-provided prefix works fine
        self.assertEqual("{0}/water".format(tech_dir), tech.prepend_dir_path("test/water"))
        self.assertEqual("{0}/fruit".format(tech_dir), tech.prepend_dir_path("test/fruit"))

        # Check that a non-existent prefix gives an error
        with self.assertRaises(ValueError):
            tech.prepend_dir_path("badprefix/file")

        # Check that a lib's custom prefix works
        from hammer_tech import ExtraLibrary
        lib = ExtraLibrary(
            library=hammer_tech.library_from_json("""{"milkyway techfile": "custom/chair"}"""),
            prefix=hammer_tech.PathPrefix(
                prefix="custom",
                path="/tmp/custom"
            )
        ).store_into_library()  # type: hammer_tech.Library
        self.assertEqual("{0}/hat".format("/tmp/custom"), tech.prepend_dir_path("custom/hat", lib))

    def test_yaml_tech_file(self) -> None:
        """
        Test that we can load a yaml tech plugin
        """
        tech_yaml = """
name: My Technology Library
installs:
    - path: test
      base var: ""  # means relative to tech dir
libraries: []
        """
        tech_dir, tech_dir_base = HammerToolTestHelpers.create_tech_dir("dummy28")

        tech_yaml_filename = os.path.join(tech_dir, "dummy28.tech.yml")
        with open(tech_yaml_filename, "w") as f:  # pylint: disable=invalid-name
            f.write(tech_yaml)
        tech_opt = hammer_tech.HammerTechnology.load_from_dir("dummy28", tech_dir)
        self.assertFalse(tech_opt is None, "Unable to load technology")

        # Cleanup
        shutil.rmtree(tech_dir_base)

    def test_gds_map_file(self) -> None:
        """
        Test that GDS map file support works as expected.
        """
        import hammer_config

        tech_dir, tech_dir_base = HammerToolTestHelpers.create_tech_dir("dummy28")
        tech_json_filename = os.path.join(tech_dir, "dummy28.tech.json")

        def add_gds_map(in_dict: Dict[str, Any]) -> Dict[str, Any]:
            out_dict = deepdict(in_dict)
            out_dict.update({"gds map file": "test/gds_map_file"})
            return out_dict

        HammerToolTestHelpers.write_tech_json(tech_json_filename, add_gds_map)
        tech = self.get_tech(hammer_tech.HammerTechnology.load_from_dir("dummy28", tech_dir))
        tech.cache_dir = tech_dir

        tool = DummyTool()
        tool.technology = tech
        database = hammer_config.HammerDatabase()
        tool.set_database(database)

        # Test that empty for gds_map_mode results in no map file.
        database.update_project([{
            'par.inputs.gds_map_mode': 'empty',
            'par.inputs.gds_map_file': None
        }])
        self.assertEqual(tool.get_gds_map_file(), None)

        # Test that manual mode for gds_map_mode works.
        database.update_project([{
            'par.inputs.gds_map_mode': 'manual',
            'par.inputs.gds_map_file': '/tmp/foo/bar'
        }])
        self.assertEqual(tool.get_gds_map_file(), '/tmp/foo/bar')

        # Test that auto mode for gds_map_mode works if the technology has a map file.
        database.update_project([{
            'par.inputs.gds_map_mode': 'auto',
            'par.inputs.gds_map_file': None
        }])
        self.assertEqual(tool.get_gds_map_file(), '{tech}/gds_map_file'.format(tech=tech_dir))

        # Cleanup
        shutil.rmtree(tech_dir_base)

        # Create a new technology with no GDS map file.
        tech_dir, tech_dir_base = HammerToolTestHelpers.create_tech_dir("dummy28")

        tech_json_filename = os.path.join(tech_dir, "dummy28.tech.json")
        HammerToolTestHelpers.write_tech_json(tech_json_filename)
        tech = self.get_tech(hammer_tech.HammerTechnology.load_from_dir("dummy28", tech_dir))
        tech.cache_dir = tech_dir

        tool.technology = tech

        # Test that auto mode for gds_map_mode works if the technology has no map file.
        database.update_project([{
            'par.inputs.gds_map_mode': 'auto',
            'par.inputs.gds_map_file': None
        }])
        self.assertEqual(tool.get_gds_map_file(), None)

        # Cleanup
        shutil.rmtree(tech_dir_base)

    def test_physical_only_cells_list(self) -> None:
        """
        Test that physical only cells list support works as expected.
        """
        import hammer_config

        tech_dir, tech_dir_base = HammerToolTestHelpers.create_tech_dir("dummy28")
        tech_json_filename = os.path.join(tech_dir, "dummy28.tech.json")

        def add_physical_only_cells_list(in_dict: Dict[str, Any]) -> Dict[str, Any]:
            out_dict = deepdict(in_dict)
            out_dict.update({"physical only cells list": ["cell1", "cell2"]})
            return out_dict

        HammerToolTestHelpers.write_tech_json(tech_json_filename, add_physical_only_cells_list)
        tech = self.get_tech(hammer_tech.HammerTechnology.load_from_dir("dummy28", tech_dir))
        tech.cache_dir = tech_dir

        tool = DummyTool()
        tool.technology = tech
        database = hammer_config.HammerDatabase()
        tool.set_database(database)

        # Test that manual mode for physical_only_cells_mode works.
        database.update_project([{
            'par.inputs.physical_only_cells_mode': 'manual',
            'par.inputs.physical_only_cells_list': ['cell1']
        }])
        self.assertEqual(tool.get_physical_only_cells(), ['cell1'])

        # Test that auto mode for physical_only_cells_mode works if the technology has a physical only cells list.
        database.update_project([{
            'par.inputs.physical_only_cells_mode': 'auto',
            'par.inputs.physical_only_cells_list': []
        }])

        self.assertEqual(tool.get_physical_only_cells(), tool.technology.config.physical_only_cells_list)

        # Test that append mode for physical_only_cells_mode works if the everyone has a physical only cells list.
        database.update_project([{
            'par.inputs.physical_only_cells_mode': 'append',
            'par.inputs.physical_only_cells_list': ['cell3']
        }])

        self.assertEqual(tool.get_physical_only_cells(), ['cell1', 'cell2', 'cell3'])

        # Cleanup
        shutil.rmtree(tech_dir_base)

        # Create a new technology with no physical_only_cells list
        tech_dir, tech_dir_base = HammerToolTestHelpers.create_tech_dir("dummy28")

        tech_json_filename = os.path.join(tech_dir, "dummy28.tech.json")
        HammerToolTestHelpers.write_tech_json(tech_json_filename)
        tech = self.get_tech(hammer_tech.HammerTechnology.load_from_dir("dummy28", tech_dir))
        tech.cache_dir = tech_dir

        tool.technology = tech

        # Test that auto mode for physical only cells list works if the technology has no physical only cells list file.
        database.update_project([{
            'par.inputs.physical_only_cells_mode': 'auto',
            'par.inputs.physical_only_cells_list': []
        }])
        self.assertEqual(tool.get_physical_only_cells(), [])

        # Cleanup
        shutil.rmtree(tech_dir_base)

    def test_dont_use_list(self) -> None:
        """
        Test that "don't use" list support works as expected.
        """
        import hammer_config

        tech_dir, tech_dir_base = HammerToolTestHelpers.create_tech_dir("dummy28")
        tech_json_filename = os.path.join(tech_dir, "dummy28.tech.json")

        def add_dont_use_list(in_dict: Dict[str, Any]) -> Dict[str, Any]:
            out_dict = deepdict(in_dict)
            out_dict.update({"dont use list": ["cell1", "cell2"]})
            return out_dict

        HammerToolTestHelpers.write_tech_json(tech_json_filename, add_dont_use_list)
        tech = self.get_tech(hammer_tech.HammerTechnology.load_from_dir("dummy28", tech_dir))
        tech.cache_dir = tech_dir

        tool = DummyTool()
        tool.technology = tech
        database = hammer_config.HammerDatabase()
        tool.set_database(database)

        # Test that manual mode for dont_use_mode works.
        database.update_project([{
            'vlsi.inputs.dont_use_mode': 'manual',
            'vlsi.inputs.dont_use_list': ['cell1']
        }])
        self.assertEqual(tool.get_dont_use_list(), ['cell1'])

        # Test that auto mode for dont_use_mode works if the technology has a "don't use" list.
        database.update_project([{
            'vlsi.inputs.dont_use_mode': 'auto',
            'vlsi.inputs.dont_use_list': []
        }])

        self.assertEqual(tool.get_dont_use_list(), tool.technology.config.dont_use_list)

        # Test that append mode for dont_use_mode works if the everyone has a "don't use" list.
        database.update_project([{
            'vlsi.inputs.dont_use_mode': 'append',
            'vlsi.inputs.dont_use_list': ['cell3']
        }])

        self.assertEqual(tool.get_dont_use_list(), ['cell1', 'cell2', 'cell3'])

        # Cleanup
        shutil.rmtree(tech_dir_base)

        # Create a new technology with no dont use list
        tech_dir, tech_dir_base = HammerToolTestHelpers.create_tech_dir("dummy28")

        tech_json_filename = os.path.join(tech_dir, "dummy28.tech.json")
        HammerToolTestHelpers.write_tech_json(tech_json_filename)
        tech = self.get_tech(hammer_tech.HammerTechnology.load_from_dir("dummy28", tech_dir))
        tech.cache_dir = tech_dir

        tool.technology = tech

        # Test that auto mode for don't use list works if the technology has no don't use list file.
        database.update_project([{
            'vlsi.inputs.dont_use_mode': 'auto',
            'vlsi.inputs.dont_use_list': []
        }])
        self.assertEqual(tool.get_dont_use_list(), [])

        # Cleanup
        shutil.rmtree(tech_dir_base)

    def test_macro_sizes(self) -> None:
        """
        Test that getting macro sizes works as expected.
        """
        import hammer_config

        tech_dir, tech_dir_base = HammerToolTestHelpers.create_tech_dir("dummy28")
        tech_json_filename = os.path.join(tech_dir, "dummy28.tech.json")

        def add_lib_with_lef(d: Dict[str, Any]) -> Dict[str, Any]:
            with open(os.path.join(tech_dir, 'my_vendor_lib.lef'), 'w') as f:
                f.write("""VERSION 5.8 ;
BUSBITCHARS "[]" ;
DIVIDERCHAR "/" ;

MACRO my_awesome_macro
  CLASS BLOCK ;
  ORIGIN -0.435 607.525 ;
  FOREIGN my_awesome_macro 0.435 -607.525 ;
  SIZE 810.522 BY 607.525 ;
  SYMMETRY X Y R90 ;
END my_awesome_macro

END LIBRARY
                """)
            r = deepdict(d)
            r['libraries'].append({
                'name': 'my_vendor_lib',
                'lef file': 'test/my_vendor_lib.lef'
            })
            return r

        HammerToolTestHelpers.write_tech_json(tech_json_filename, add_lib_with_lef)
        tech_opt = hammer_tech.HammerTechnology.load_from_dir("dummy28", tech_dir)
        if tech_opt is None:
            self.assertTrue(False, "Unable to load technology")
            return
        else:
            tech = tech_opt  # type: hammer_tech.HammerTechnology
        tech.cache_dir = tech_dir

        tech.logger = HammerVLSILogging.context("")

        database = hammer_config.HammerDatabase()
        tech.set_database(database)

        # Test that macro sizes can be read out of the LEF.
        self.assertEqual(tech.get_macro_sizes(), [
            hammer_tech.MacroSize(library='my_vendor_lib', name='my_awesome_macro',
                                  width=Decimal("810.522"), height=Decimal("607.525"))
        ])

        # Cleanup
        shutil.rmtree(tech_dir_base)

<<<<<<< HEAD
    def test_special_cells(self) -> None:
=======
    def test_drc_lvs_decks(self) -> None:
        """
        Test that getting the DRC & LVS decks works as expected.
        """
>>>>>>> 2b6607a6
        import hammer_config

        tech_dir, tech_dir_base = HammerToolTestHelpers.create_tech_dir("dummy28")
        tech_json_filename = os.path.join(tech_dir, "dummy28.tech.json")

<<<<<<< HEAD
        def add_special_cells(in_dict: Dict[str, Any]) -> Dict[str, Any]:
            out_dict = deepdict(in_dict)
            out_dict.update({"special_cells": [
                                {"name": "cell1", "cell_type": "tiehicell"},
                                {"name": "cell2", "cell_type": "tiehicell", "size": 1.5},
                                {"name": "cell3", "cell_type": "iofiller", "size": 0.5},
                                {"name": "cell4", "cell_type": "stdfiller"},
                                {"name": "cell5", "cell_type": "endcap"},
                             ]})
            return out_dict
        HammerToolTestHelpers.write_tech_json(tech_json_filename, add_special_cells)
=======
        def add_drc_lvs_decks(in_dict: Dict[str, Any]) -> Dict[str, Any]:
            out_dict = deepdict(in_dict)
            out_dict.update({"drc decks": [
                    {"tool name": "hammer", "deck name": "a_nail", "path": "/path/to/hammer/a_nail.drc.rules"},
                    {"tool name": "chisel", "deck name": "some_wood", "path": "/path/to/chisel/some_wood.drc.rules"},
                    {"tool name": "hammer", "deck name": "head_shark", "path": "/path/to/hammer/head_shark.drc.rules"}
                ]})
            out_dict.update({"lvs decks": [
                    {"tool name": "hammer", "deck name": "a_nail", "path": "/path/to/hammer/a_nail.lvs.rules"},
                    {"tool name": "chisel", "deck name": "some_wood", "path": "/path/to/chisel/some_wood.lvs.rules"},
                    {"tool name": "hammer", "deck name": "head_shark", "path": "/path/to/hammer/head_shark.lvs.rules"}
                ]})
            return out_dict

        HammerToolTestHelpers.write_tech_json(tech_json_filename, add_drc_lvs_decks)
>>>>>>> 2b6607a6
        tech = self.get_tech(hammer_tech.HammerTechnology.load_from_dir("dummy28", tech_dir))
        tech.cache_dir = tech_dir

        tool = DummyTool()
        tool.technology = tech
        database = hammer_config.HammerDatabase()
        tool.set_database(database)

<<<<<<< HEAD
        self.assertEqual(tool.technology.get_special_cell_by_type(CellType.TieHiCell),
                [SpecialCell(name=list("cell1"), cell_type=CellType.TieHiCell, size=None),
                 SpecialCell(name=list("cell2"), cell_type=CellType.TieHiCell, size=Decimal(1.5))
                ])

        self.assertEqual(tool.technology.get_special_cell_by_type(CellType.IOFiller),
                [SpecialCell(name=list("cell3"), cell_type=CellType.IOFiller, size=Decimal(0.5)),
                ])

        self.assertEqual(tool.technology.get_special_cell_by_type(CellType.StdFiller),
                [SpecialCell(name=list("cell4"), cell_type=CellType.StdFiller, size=None)])

        self.assertEqual(tool.technology.get_special_cell_by_type(CellType.EndCap),
                [SpecialCell(name=list("cell5"), cell_type=CellType.EndCap, size=None)])
=======
        self.maxDiff = None
        self.assertEqual(tech.get_drc_decks_for_tool("hammer"),
                [DRCDeck(tool_name="hammer", name="a_nail", path="/path/to/hammer/a_nail.drc.rules"),
                 DRCDeck(tool_name="hammer", name="head_shark", path="/path/to/hammer/head_shark.drc.rules")
                ])

        self.assertEqual(tech.get_lvs_decks_for_tool("hammer"),
                [LVSDeck(tool_name="hammer", name="a_nail", path="/path/to/hammer/a_nail.lvs.rules"),
                 LVSDeck(tool_name="hammer", name="head_shark", path="/path/to/hammer/head_shark.lvs.rules")
                ])

        self.assertEqual(tech.get_drc_decks_for_tool("chisel"),
                [DRCDeck(tool_name="chisel", name="some_wood", path="/path/to/chisel/some_wood.drc.rules")])

        self.assertEqual(tech.get_lvs_decks_for_tool("chisel"),
                [LVSDeck(tool_name="chisel", name="some_wood", path="/path/to/chisel/some_wood.lvs.rules")])

    def test_stackup(self) -> None:
        """
        Test that getting the stackup works as expected.
        """
        import hammer_config

        tech_dir, tech_dir_base = HammerToolTestHelpers.create_tech_dir("dummy28")
        tech_json_filename = os.path.join(tech_dir, "dummy28.tech.json")

        test_stackup = StackupTestHelper.create_test_stackup_dict(10)

        def add_stackup(in_dict: Dict[str, Any]) -> Dict[str, Any]:
            out_dict = deepdict(in_dict)
            out_dict.update({"stackups": [test_stackup]})
            return out_dict

        HammerToolTestHelpers.write_tech_json(tech_json_filename, add_stackup)
        tech = self.get_tech(hammer_tech.HammerTechnology.load_from_dir("dummy28", tech_dir))
        tech.cache_dir = tech_dir

        tool = DummyTool()
        tool.technology = tech
        database = hammer_config.HammerDatabase()
        tool.set_database(database)

        self.assertEqual(
            tech.get_stackup_by_name(test_stackup["name"]),
            Stackup.from_setting(tech.get_grid_unit(), test_stackup)
        )

>>>>>>> 2b6607a6

class StackupTestHelper:

    @staticmethod
    def mfr_grid() -> Decimal:
        return Decimal("0.001")

    @staticmethod
    def index_to_min_width_fn(index: int) -> float:
        assert index > 0
        return 0.05 * (1 if (index < 3) else (2 if (index < 5) else 5))

    @staticmethod
    def index_to_min_pitch_fn(index: int) -> float:
        return (StackupTestHelper.index_to_min_width_fn(index) * 9) / 5

    @staticmethod
    def index_to_offset_fn(index: int) -> float:
        return 0.04

    @staticmethod
    def create_wst_list(index: int) -> List[Dict[str, float]]:
        base_w = StackupTestHelper.index_to_min_width_fn(index)
        base_s = StackupTestHelper.index_to_min_pitch_fn(index) - base_w
        wst = []
        for x in range(5):
            wst.append({"width_at_least": x * base_w * 3,
                        "min_spacing": (x+1) * base_s})
        return wst

    @staticmethod
    def create_w_tbl(index: int, entries: int) -> List[float]:
        """
        Create a width table (power_strap_width_table).
        """
        min_w = StackupTestHelper.index_to_min_width_fn(index)
        return list(map(lambda x: min_w*x, range(1, 4 * entries + 1, 4)))

    @staticmethod
    def create_test_metal(index: int) -> Dict[str, Any]:
        output = {} # type: Dict[str, Any]
        output["name"] = "M{}".format(index)
        output["index"] = index
        output["direction"] = "vertical" if (index % 2 == 1) else "horizontal"
        output["min_width"] = StackupTestHelper.index_to_min_width_fn(index)
        output["pitch"] = StackupTestHelper.index_to_min_pitch_fn(index)
        output["offset"] = StackupTestHelper.index_to_offset_fn(index)
        output["power_strap_widths_and_spacings"] = StackupTestHelper.create_wst_list(index)
        output["power_strap_width_table"] = StackupTestHelper.create_w_tbl(index, 1)
        return output

    @staticmethod
    def create_test_stackup_dict(num_metals: int) -> Dict[str, Any]:
        output = {} # type: Dict[str, Any]
        output["name"] = "StackupWith{}Metals".format(num_metals)
        output["metals"] = []
        for x in range(num_metals):
            output["metals"].append(StackupTestHelper.create_test_metal(x+1))
        return output

    @staticmethod
    def create_test_site_dict() -> Dict[str, Any]:
        output = {} # type: Dict[str, Any]
        output["name"] = "CoreSite"
        # Make a 9-track horizontal std cell core site
        output["y"] = StackupTestHelper.create_test_metal(1)["pitch"] * 9
        output["x"] = StackupTestHelper.create_test_metal(2)["pitch"]
        return output

    @staticmethod
    def create_test_stackup_list() -> List["Stackup"]:
        output = []
        for x in range(5, 8):
            output.append(Stackup.from_setting(StackupTestHelper.mfr_grid(), StackupTestHelper.create_test_stackup_dict(x)))
            for m in output[-1].metals:
                assert m.grid_unit == StackupTestHelper.mfr_grid(), "FIXME: the unit grid is different between the tests and metals"
        return output


class StackupTest(unittest.TestCase):
    """
    Tests for the stackup APIs in stackup.py.
    """

    def test_wire_parsing_from_json(self) -> None:
        """
        Test that wires can be parsed correctly from JSON.
        """
        grid_unit = StackupTestHelper.mfr_grid()
        metal_dict = StackupTestHelper.create_test_metal(3)  # type: Dict[str, Any]
        direct_metal = Metal.from_setting(grid_unit, StackupTestHelper.create_test_metal(3))  # type: Metal
        json_string = json.dumps(metal_dict, cls=HammerJSONEncoder)  # type: str
        json_metal = Metal.from_setting(grid_unit, json.loads(json_string))  # type: Metal
        self.assertTrue(direct_metal, json_metal)

    def test_twt_wire(self) -> None:
        """
        Test that a T W T wire is correctly sized.
        This will pass if the wide wire does not have a spacing DRC violation
        to surrounding minimum-sized wires and is within a single unit grid.
        This method is not allowed to round the wire, so simply adding a
        manufacturing grid should suffice to "fail" DRC.
        """
        # Generate multiple stackups, but we'll only use the largest for this test
        stackup = StackupTestHelper.create_test_stackup_list()[-1]
        for m in stackup.metals:
            # Try with 1 track (this should return a minimum width wire)
            w, s, o = m.get_width_spacing_start_twt(1, logger=None)
            self.assertEqual(w, m.min_width)
            self.assertEqual(s, m.pitch - w)

            # e.g. 2 tracks:
            # | | | |
            # T  W  T
            # e.g. 4 tracks:
            # | | | | | |
            # T  --W--  T
            for num_tracks in range(2,40):
                w, s, o = m.get_width_spacing_start_twt(num_tracks, logger=None)
                # Check that the resulting spacing is the min spacing
                self.assertTrue(s >= m.get_spacing_for_width(w))
                # Check that there is no DRC
                self.assertGreaterEqual(m.pitch * (num_tracks + 1), m.min_width + s*2 + w)
                # Check that if we increase the width slightly we get a DRC violation
                w = w + (m.grid_unit * 2)
                s = m.get_spacing_for_width(w)
                self.assertLess(m.pitch * (num_tracks + 1), m.min_width + s*2 + w)

    def test_twwt_wire(self) -> None:
        """
        Test that a T W W T wire is correctly sized.
        This will pass if the wide wire does not have a spacing DRC violation
        to surrounding minimum-sized wires and is within a single unit grid.
        This method is not allowed to round the wire, so simply adding a
        manufacturing grid should suffice to "fail" DRC.
        """
        # Generate multiple stackups, but we'll only use the largest for this test
        stackup = StackupTestHelper.create_test_stackup_list()[-1]
        for m in stackup.metals:
            # Try with 1 track (this should return a minimum width wire)
            w, s, o = m.get_width_spacing_start_twwt(1, logger=None)
            self.assertEqual(w, m.min_width)
            self.assertEqual(s, m.pitch - w)

            # e.g. 2 tracks:
            # | | | | | |
            # T  W   W  T
            # e.g. 4 tracks:
            # | | | | | | | | | |
            # T  --W--   --W--  T
            for num_tracks in range(2,40):
                w, s, o = m.get_width_spacing_start_twwt(num_tracks, logger=None)
                # Check that the resulting spacing is the min spacing
                self.assertGreaterEqual(s, m.get_spacing_for_width(w))
                # Check that there is no DRC
                self.assertGreaterEqual(m.pitch * (2 * num_tracks + 1), m.min_width + s*3 + w*2)
                # Check that if we increase the width slightly we get a DRC violation
                w = w + (m.grid_unit*2)
                s = m.get_spacing_for_width(w)
                self.assertLess(m.pitch * (2 * num_tracks + 1), m.min_width + s*3 + w*2)


    def test_min_spacing_for_width(self) -> None:
        # Generate multiple stackups, but we'll only use the largest for this test
        stackup = StackupTestHelper.create_test_stackup_list()[-1]
        for m in stackup.metals:
            # generate some widths:
            for x in ["1.0", "2.0", "3.4", "4.5", "5.25", "50.2"]:
                # coerce to a manufacturing grid, this is just a test data point
                w = Decimal(x) * m.min_width
                s = m.get_spacing_for_width(w)
                for wst in m.power_strap_widths_and_spacings:
                    if w >= wst.width_at_least:
                        self.assertGreaterEqual(s, wst.min_spacing)

    def test_get_spacing_from_pitch(self) -> None:
        # Generate multiple stackups, but we'll only use the largest for this test
        stackup = StackupTestHelper.create_test_stackup_list()[-1]
        for m in stackup.metals:
            # generate some widths:
            for x in range(0, 100000, 5):
                # Generate a test data point
                p = (m.grid_unit * x) + m.pitch
                s = m.min_spacing_from_pitch(p)
                w = p - s
                # Check that we don't violate DRC
                self.assertGreaterEqual(p, w + m.get_spacing_for_width(w))
                # Check that the wire is as large as possible by growing it
                w = w + (m.grid_unit*2)
                self.assertLess(p, w + m.get_spacing_for_width(w))

    def test_quantize_to_width_table(self) -> None:
        # Generate two metals (index 1) and add more entries to width table of one of them
        # Only 0.05, 0.25, 0.45, 0.65, 0.85+ allowed -> check quantization against metal without width table
        # TODO: improve this behaviour in a future PR
        metal_dict = StackupTestHelper.create_test_metal(1)
        metal_dict["power_strap_width_table"] = StackupTestHelper.create_w_tbl(1, 5)
        q_metal = Metal.from_setting(StackupTestHelper.mfr_grid(), metal_dict)
        nq_metal = Metal.from_setting(StackupTestHelper.mfr_grid(), StackupTestHelper.create_test_metal(1))
        for num_tracks in range(1, 20):
            # twt case
            wq, sq, oq = q_metal.get_width_spacing_start_twt(num_tracks, logger=None)
            wnq, snq, onq = nq_metal.get_width_spacing_start_twt(num_tracks, logger=None)
            if wnq < Decimal('0.25'):
                self.assertEqual(wq, Decimal('0.05'))
            elif wnq < Decimal('0.45'):
                self.assertEqual(wq, Decimal('0.25'))
            elif wnq < Decimal('0.65'):
                self.assertEqual(wq, Decimal('0.45'))
            elif wnq < Decimal('0.85'):
                self.assertEqual(wq, Decimal('0.65'))
            else:
                self.assertEqual(wq, wnq)
            # twwt case
            wq, sq, oq = q_metal.get_width_spacing_start_twwt(num_tracks, logger=None)
            wnq, snq, onq = nq_metal.get_width_spacing_start_twwt(num_tracks, logger=None)
            if wnq < Decimal('0.25'):
                self.assertEqual(wq, Decimal('0.05'))
            elif wnq < Decimal('0.45'):
                self.assertEqual(wq, Decimal('0.25'))
            elif wnq < Decimal('0.65'):
                self.assertEqual(wq, Decimal('0.45'))
            elif wnq < Decimal('0.85'):
                self.assertEqual(wq, Decimal('0.65'))
            else:
                self.assertEqual(wq, wnq)

if __name__ == '__main__':
    unittest.main()<|MERGE_RESOLUTION|>--- conflicted
+++ resolved
@@ -18,11 +18,7 @@
 
 from hammer_logging import HammerVLSILogging
 import hammer_tech
-<<<<<<< HEAD
-from hammer_tech import LibraryFilter, Stackup, Metal, WidthSpacingTuple, SpecialCell, CellType
-=======
-from hammer_tech import LibraryFilter, Stackup, Metal, WidthSpacingTuple, DRCDeck, LVSDeck
->>>>>>> 2b6607a6
+from hammer_tech import LibraryFilter, Stackup, Metal, WidthSpacingTuple, SpecialCell, CellType, DRCDeck, LVSDeck
 from hammer_utils import deepdict
 from hammer_config import HammerJSONEncoder
 from decimal import Decimal
@@ -605,20 +601,12 @@
         # Cleanup
         shutil.rmtree(tech_dir_base)
 
-<<<<<<< HEAD
     def test_special_cells(self) -> None:
-=======
-    def test_drc_lvs_decks(self) -> None:
-        """
-        Test that getting the DRC & LVS decks works as expected.
-        """
->>>>>>> 2b6607a6
-        import hammer_config
-
-        tech_dir, tech_dir_base = HammerToolTestHelpers.create_tech_dir("dummy28")
-        tech_json_filename = os.path.join(tech_dir, "dummy28.tech.json")
-
-<<<<<<< HEAD
+        import hammer_config
+
+        tech_dir, tech_dir_base = HammerToolTestHelpers.create_tech_dir("dummy28")
+        tech_json_filename = os.path.join(tech_dir, "dummy28.tech.json")
+
         def add_special_cells(in_dict: Dict[str, Any]) -> Dict[str, Any]:
             out_dict = deepdict(in_dict)
             out_dict.update({"special_cells": [
@@ -630,7 +618,38 @@
                              ]})
             return out_dict
         HammerToolTestHelpers.write_tech_json(tech_json_filename, add_special_cells)
-=======
+        tech = self.get_tech(hammer_tech.HammerTechnology.load_from_dir("dummy28", tech_dir))
+        tech.cache_dir = tech_dir
+
+        tool = DummyTool()
+        tool.technology = tech
+        database = hammer_config.HammerDatabase()
+        tool.set_database(database)
+
+        self.assertEqual(tool.technology.get_special_cell_by_type(CellType.TieHiCell),
+                [SpecialCell(name=list("cell1"), cell_type=CellType.TieHiCell, size=None),
+                 SpecialCell(name=list("cell2"), cell_type=CellType.TieHiCell, size=Decimal(1.5))
+                ])
+
+        self.assertEqual(tool.technology.get_special_cell_by_type(CellType.IOFiller),
+                [SpecialCell(name=list("cell3"), cell_type=CellType.IOFiller, size=Decimal(0.5)),
+                ])
+
+        self.assertEqual(tool.technology.get_special_cell_by_type(CellType.StdFiller),
+                [SpecialCell(name=list("cell4"), cell_type=CellType.StdFiller, size=None)])
+
+        self.assertEqual(tool.technology.get_special_cell_by_type(CellType.EndCap),
+                [SpecialCell(name=list("cell5"), cell_type=CellType.EndCap, size=None)])
+
+    def test_drc_lvs_decks(self) -> None:
+        """
+        Test that getting the DRC & LVS decks works as expected.
+        """
+        import hammer_config
+
+        tech_dir, tech_dir_base = HammerToolTestHelpers.create_tech_dir("dummy28")
+        tech_json_filename = os.path.join(tech_dir, "dummy28.tech.json")
+
         def add_drc_lvs_decks(in_dict: Dict[str, Any]) -> Dict[str, Any]:
             out_dict = deepdict(in_dict)
             out_dict.update({"drc decks": [
@@ -646,7 +665,6 @@
             return out_dict
 
         HammerToolTestHelpers.write_tech_json(tech_json_filename, add_drc_lvs_decks)
->>>>>>> 2b6607a6
         tech = self.get_tech(hammer_tech.HammerTechnology.load_from_dir("dummy28", tech_dir))
         tech.cache_dir = tech_dir
 
@@ -655,22 +673,6 @@
         database = hammer_config.HammerDatabase()
         tool.set_database(database)
 
-<<<<<<< HEAD
-        self.assertEqual(tool.technology.get_special_cell_by_type(CellType.TieHiCell),
-                [SpecialCell(name=list("cell1"), cell_type=CellType.TieHiCell, size=None),
-                 SpecialCell(name=list("cell2"), cell_type=CellType.TieHiCell, size=Decimal(1.5))
-                ])
-
-        self.assertEqual(tool.technology.get_special_cell_by_type(CellType.IOFiller),
-                [SpecialCell(name=list("cell3"), cell_type=CellType.IOFiller, size=Decimal(0.5)),
-                ])
-
-        self.assertEqual(tool.technology.get_special_cell_by_type(CellType.StdFiller),
-                [SpecialCell(name=list("cell4"), cell_type=CellType.StdFiller, size=None)])
-
-        self.assertEqual(tool.technology.get_special_cell_by_type(CellType.EndCap),
-                [SpecialCell(name=list("cell5"), cell_type=CellType.EndCap, size=None)])
-=======
         self.maxDiff = None
         self.assertEqual(tech.get_drc_decks_for_tool("hammer"),
                 [DRCDeck(tool_name="hammer", name="a_nail", path="/path/to/hammer/a_nail.drc.rules"),
@@ -717,8 +719,6 @@
             tech.get_stackup_by_name(test_stackup["name"]),
             Stackup.from_setting(tech.get_grid_unit(), test_stackup)
         )
-
->>>>>>> 2b6607a6
 
 class StackupTestHelper:
 
