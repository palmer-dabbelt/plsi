--- conflicted
+++ resolved
@@ -185,7 +185,6 @@
                               outputs=[]
                               )
 
-<<<<<<< HEAD
     HammerSimTool = Interface(module="HammerSimTool",
                               filename="hammer_vlsi/hammer_vlsi_impl.py",
                               inputs=[
@@ -196,7 +195,6 @@
                               ],
                               outputs=[]
                               )
-=======
     HammerPCBDeliverableTool = Interface(module="HammerPCBDeliverableTool",
                                        filename="hammer_vlsi/hammer_vlsi_impl.py",
                                        inputs=[],
@@ -207,7 +205,6 @@
                                                         "list of the PCB schematic symbol files for the project"),
                                            ]
                                        )
->>>>>>> 89b47c17
 
     dry_run = parsed_args.dry_run
     selected_file = str(parsed_args.file)
@@ -217,11 +214,8 @@
     generate_interface(HammerDRCTool)
     generate_interface(HammerLVSTool)
     generate_interface(HammerSRAMGeneratorTool)
-<<<<<<< HEAD
     generate_interface(HammerSimTool)
-=======
     generate_interface(HammerPCBDeliverableTool)
->>>>>>> 89b47c17
 
     if selected_file == "":
         # Export all files
