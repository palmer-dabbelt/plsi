--- conflicted
+++ resolved
@@ -287,22 +287,6 @@
       base var: ""  # means relative to tech dir
 libraries: []
         """
-<<<<<<< HEAD
-        tech_dir = tempfile.mkdtemp()
-        os.mkdir(tech_dir + "/dummy28")
-        tech_yaml_filename = tech_dir + "/dummy28/dummy28.tech.yaml"
-        with open(tech_yaml_filename, "w") as f:
-            f.write(tech_yaml)
-        tech_opt = hammer_tech.HammerTechnology.load_from_dir("dummy28", [tech_dir])
-        if tech_opt is None:
-            self.assertTrue(False, "Unable to load technology")
-        else:
-            tech = tech_opt # type: hammer_tech.HammerTechnology
-
-        # Cleanup
-        shutil.rmtree(tech_dir)
-
-=======
         tech_dir, tech_dir_base = HammerToolTestHelpers.create_tech_dir("dummy28")
 
         tech_yaml_filename = os.path.join(tech_dir, "dummy28.tech.yml")
@@ -313,7 +297,6 @@
 
         # Cleanup
         shutil.rmtree(tech_dir_base)
->>>>>>> 398844c4
 
     def test_gds_map_file(self) -> None:
         """
@@ -321,14 +304,8 @@
         """
         import hammer_config
 
-<<<<<<< HEAD
-        tech_dir = tempfile.mkdtemp()
-        os.mkdir(tech_dir + "/dummy28")
-        tech_json_filename = tech_dir + "/dummy28/dummy28.tech.json"
-=======
         tech_dir, tech_dir_base = HammerToolTestHelpers.create_tech_dir("dummy28")
         tech_json_filename = os.path.join(tech_dir, "dummy28.tech.json")
->>>>>>> 398844c4
 
         def add_gds_map(d: Dict[str, Any]) -> Dict[str, Any]:
             r = deepdict(d)
@@ -336,11 +313,7 @@
             return r
 
         HammerToolTestHelpers.write_tech_json(tech_json_filename, add_gds_map)
-<<<<<<< HEAD
-        tech_opt = hammer_tech.HammerTechnology.load_from_dir("dummy28", [tech_dir])
-=======
         tech_opt = hammer_tech.HammerTechnology.load_from_dir("dummy28", tech_dir)
->>>>>>> 398844c4
         if tech_opt is None:
             self.assertTrue(False, "Unable to load technology")
         else:
@@ -377,19 +350,11 @@
         shutil.rmtree(tech_dir_base)
 
         # Create a new technology with no GDS map file.
-<<<<<<< HEAD
-        tech_dir = tempfile.mkdtemp()
-        os.mkdir(tech_dir + "/dummy28")
-        tech_json_filename = tech_dir + "/dummy28/dummy28.tech.json"
-        HammerToolTestHelpers.write_tech_json(tech_json_filename)
-        tech_opt = hammer_tech.HammerTechnology.load_from_dir("dummy28", [tech_dir])
-=======
         tech_dir, tech_dir_base = HammerToolTestHelpers.create_tech_dir("dummy28")
 
         tech_json_filename = os.path.join(tech_dir, "dummy28.tech.json")
         HammerToolTestHelpers.write_tech_json(tech_json_filename)
         tech_opt = hammer_tech.HammerTechnology.load_from_dir("dummy28", tech_dir)
->>>>>>> 398844c4
         if tech_opt is None:
             self.assertTrue(False, "Unable to load technology")
         else:
@@ -416,18 +381,10 @@
         """
         import hammer_config
 
-<<<<<<< HEAD
-        tech_dir = tempfile.mkdtemp()
-        os.mkdir(tech_dir + "/dummy28")
-        tech_json_filename = tech_dir + "/dummy28/dummy28.tech.json"
-        HammerToolTestHelpers.write_tech_json(tech_json_filename)
-        tech_opt = hammer_tech.HammerTechnology.load_from_dir("dummy28", [tech_dir])
-=======
         tech_dir, tech_dir_base = HammerToolTestHelpers.create_tech_dir("dummy28")
         tech_json_filename = os.path.join(tech_dir, "dummy28.tech.json")
         HammerToolTestHelpers.write_tech_json(tech_json_filename)
         tech_opt = hammer_tech.HammerTechnology.load_from_dir("dummy28", tech_dir)
->>>>>>> 398844c4
         if tech_opt is None:
             self.assertTrue(False, "Unable to load technology")
         else:
@@ -472,14 +429,8 @@
         """
         import hammer_config
 
-<<<<<<< HEAD
-        tech_dir = tempfile.mkdtemp()
-        os.mkdir(tech_dir + "/dummy28")
-        tech_json_filename = tech_dir + "/dummy28/dummy28.tech.json"
-=======
         tech_dir, tech_dir_base = HammerToolTestHelpers.create_tech_dir("dummy28")
         tech_json_filename = os.path.join(tech_dir, "dummy28.tech.json")
->>>>>>> 398844c4
         tech_json = {
             "name": "dummy28",
             "installs": [
@@ -511,11 +462,7 @@
         }
         with open(tech_json_filename, "w") as f:
             f.write(json.dumps(tech_json, indent=4))
-<<<<<<< HEAD
-        tech_opt = hammer_tech.HammerTechnology.load_from_dir("dummy28", [tech_dir])
-=======
         tech_opt = hammer_tech.HammerTechnology.load_from_dir("dummy28", tech_dir)
->>>>>>> 398844c4
         if tech_opt is None:
             self.assertTrue(False, "Unable to load technology")
         else:
@@ -556,18 +503,10 @@
         """
         import hammer_config
 
-<<<<<<< HEAD
-        tech_dir = tempfile.mkdtemp()
-        os.mkdir(tech_dir + "/dummy28")
-        tech_json_filename = tech_dir + "/dummy28/dummy28.tech.json"
-        HammerToolTestHelpers.write_tech_json(tech_json_filename)
-        tech_opt = hammer_tech.HammerTechnology.load_from_dir("dummy28", [tech_dir])
-=======
         tech_dir, tech_dir_base = HammerToolTestHelpers.create_tech_dir("dummy28")
         tech_json_filename = os.path.join(tech_dir, "dummy28.tech.json")
         HammerToolTestHelpers.write_tech_json(tech_json_filename)
         tech_opt = hammer_tech.HammerTechnology.load_from_dir("dummy28", tech_dir)
->>>>>>> 398844c4
         if tech_opt is None:
             self.assertTrue(False, "Unable to load technology")
         else:
