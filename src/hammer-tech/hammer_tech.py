#!/usr/bin/env python
# -*- coding: utf-8 -*-
#
#  Python interface to the hammer technology abstraction.
#
#  Copyright 2017-2018 Edward Wang <edward.c.wang@compdigitec.com>

from abc import ABCMeta, abstractmethod
import json
import os
import subprocess
from typing import Any, Callable, List, NamedTuple, Optional, Union

import hammer_config

from hammer_logging import HammerVLSILoggingContext

import python_jsonschema_objects  # type: ignore
from hammer_utils import deeplist, get_or_else, optional_map
from hammer_config import load_yaml

builder = python_jsonschema_objects.ObjectBuilder(json.loads(open(os.path.dirname(__file__) + "/schema.json").read()))
ns = builder.build_classes()

# Pull definitions from the autoconstructed classes.
TechJSON = ns.Techjson
# Semiconductor IP library
Library = ns.Library


class LibraryPrefix(metaclass=ABCMeta):
    """
    Base type for all library path prefixes.
    """

    @property
    @abstractmethod
    def prefix(self) -> str:
        """
        Get the prefix that this LibraryPrefix instance provides.
        For example, if this is a path prefix for "myprefix" -> "/usr/share/myprefix", then
        this method returns "myprefix".
        :return: Prefix of this LibraryPrefix.
        """
        pass

    @abstractmethod
    def prepend(self, rest_of_path: str) -> str:
        """
        Prepend the path held by this LibraryPrefix to the given rest_of_path.
        The exact implementation of this depends on the subclass. For example,
        a path prefix may just append the path it holds, while a variable
        prefix might do some lookups.
        :param rest_of_path: Rest of the path
        :return: Path held by this prefix prepended to rest_of_path.
        """
        pass


# Internal backend of PathPrefix. Do not use.
_PathPrefixInternal = NamedTuple('PathPrefix', [
    ('prefix', str),
    ('path', str)
])


class PathPrefix(LibraryPrefix):
    """
    # Struct that holds a path-based prefix.
    """
    __slots__ = ('internal',)

    def __init__(self, prefix: str, path: str) -> None:
        """
        Initialize a new PathPrefix.
        e.g. a PathPrefix might map 'mylib' to '/usr/lib/mylib'.
        :param prefix: Prefix to hold e.g. 'mylib'
        :param path: Path to map this prefix to - e.g. '/usr/lib/mylib'.
        """
        self.internal = _PathPrefixInternal(
            prefix=str(prefix),
            path=str(path)
        )

    def __eq__(self, other) -> bool:
        return self.internal == other.internal

    @property
    def prefix(self) -> str:
        return self.internal.prefix

    @property
    def path(self) -> str:
        return self.internal.path

    def to_setting(self) -> dict:
        return {
            "prefix": self.prefix,
            "path": self.path
        }

    @staticmethod
    def from_setting(d: dict) -> "PathPrefix":
        return PathPrefix(
            prefix=str(d["prefix"]),
            path=str(d["path"])
        )

    def prepend(self, rest_of_path: str) -> str:
        return os.path.join(self.path, rest_of_path)


def _add_extra_prefixes() -> None:
    # Add extra_prefixes to Library.
    # Monkey-patch over the autogenerated classes for now.
    # See https://github.com/ucb-bar/hammer/issues/165
    # https://stackoverflow.com/a/36158137

    # Define getters and setters
    def get_extra_prefixes(self: Library) -> List[LibraryPrefix]:
        internal_list = getattr(self, "__donttouch_extra_prefixes", [])
        assert isinstance(internal_list, list)
        return deeplist(internal_list)

    def set_extra_prefixes(self: Library, value: List[LibraryPrefix]) -> None:
        assert isinstance(value, list)
        setattr(self, "__donttouch_extra_prefixes", deeplist(value))

    # Set them in the class
    setattr(Library, 'extra_prefixes', property(get_extra_prefixes, set_extra_prefixes))

    # Autogenerated classes override __setattr__ which prevents the setter above
    # from working, so we need to special case setattr...
    # Yes, this is incredibly ugly, and will be replaced when autogenerated classes are gone.

    # Keep a reference to the old __setattr__ (which we will be wrapping)
    __old_setattr = Library.__setattr__

    # Define a new __setattr__ that calls our setter if users try to set our new property.
    def __new_setattr(self: Library, name: str, value: Any) -> None:
        if name == "extra_prefixes":
            set_extra_prefixes(self, value)
        else:
            __old_setattr(self, name, value)

    setattr(Library, "__setattr__", __new_setattr)


_add_extra_prefixes()


# TODO(edwardw): deprecate these functions once Library is no longer auto-generated.
def copy_library(lib: Library) -> Library:
    """Perform a deep copy of a Library."""
    return Library.from_json(lib.serialize())


def library_from_json(json: str) -> Library:
    """
    Creatre a library from a JSON string.
    :param json: JSON string.
    :return: hammer_tech library.
    """
    return Library.from_json(json)


class HammerTechnology:
    # Properties.
    @property
    def cache_dir(self) -> str:
        """
        Get the location of a cache dir for this library.

        :return: Path to the location of the cache dir.
        """
        try:
            return self._cachedir
        except AttributeError:
            raise ValueError("Internal error: cache dir location not set by hammer-vlsi")

    @cache_dir.setter
    def cache_dir(self, value: str) -> None:
        """Set the directory as a persistent cache dir for this library."""
        self._cachedir = value  # type: str
        # Ensure the cache_dir exists.
        os.makedirs(value, exist_ok=True)

    # hammer-vlsi properties.
    # TODO: deduplicate/put these into an interface to share with HammerTool?
    @property
    def logger(self) -> HammerVLSILoggingContext:
        """Get the logger for this tool."""
        try:
            return self._logger
        except AttributeError:
            raise ValueError("Internal error: logger not set by hammer-vlsi")

    @logger.setter
    def logger(self, value: HammerVLSILoggingContext) -> None:
        """Set the logger for this tool."""
        self._logger = value  # type: HammerVLSILoggingContext

    # Methods.
    def __init__(self):
        """Don't call this directly. Use other constructors like load_from_dir()."""
        # Name of the technology
        self.name = ""  # type: str

        # Path to the technology folder
        self.path = ""  # type: str

        # Configuration
        self.config = None  # type: TechJSON

    @classmethod
<<<<<<< HEAD
    def load_from_dir(cls, technology_name: str, paths: List[str]) -> Optional["HammerTechnology"]:
        """Load a technology from a given set of folders.

        :param technology_name: Technology name (e.g. "saed32")
        :param paths: A list of paths to the technology folders (e.g. foo/bar/technology/saed32)
        """
        for path in paths:
            tech_blob_path = os.path.join(path, technology_name, "%s.tech.json" % technology_name)
            if os.path.exists(tech_blob_path):
                with open(tech_blob_path) as f:
                    json_str = f.read()
                    return HammerTechnology.load_from_json(technology_name, json_str, os.path.dirname(tech_blob_path))
            tech_blob_path = os.path.join(path, technology_name, "%s.tech.yaml" % technology_name)
            if os.path.exists(tech_blob_path):
                with open(tech_blob_path) as f:
                    yaml_str = f.read()
                    return HammerTechnology.load_from_yaml(technology_name, yaml_str, os.path.dirname(tech_blob_path))
        return None
=======
    def load_from_dir(cls, technology_name: str, path: str) -> Optional["HammerTechnology"]:
        """Load a technology from a given folder.

        :param technology_name: Technology name (e.g. "saed32")
        :param path: Path to the technology folder (e.g. foo/bar/technology/saed32)
        :return: Loaded technology plugin or None if the folder did not have an appropriate tech.json/tech.yaml
        """
        json_path = os.path.join(path, "%s.tech.json" % technology_name)
        yaml_path = os.path.join(path, "%s.tech.yml" % technology_name)
        if os.path.exists(json_path):
            with open(json_path) as f:
                json_str = f.read()
                return HammerTechnology.load_from_json(technology_name, json_str, path)
        elif os.path.exists(yaml_path):
            with open(yaml_path) as f:
                yaml_str = f.read()
                return HammerTechnology.load_from_yaml(technology_name, yaml_str, path)
        else:
            return None
>>>>>>> 398844c4

    @classmethod
    def load_from_json(cls, technology_name: str, json_str: str, path: str) -> "HammerTechnology":
        """Load a technology from a given folder.

        :param technology_name: Technology name (e.g. "saed32")
        :param json_str: JSON string to use as the technology JSON
        :param path: Path to set as the technology folder (e.g. foo/bar/technology/saed32)
        """

        tech = HammerTechnology()

        # Name of the technology
        tech.name = technology_name

        # Path to the technology folder
        tech.path = path

        # Configuration
        tech.config = TechJSON.from_json(json_str)

        return tech

    @classmethod
    def load_from_yaml(cls, technology_name: str, yaml_str: str, path: str) -> "HammerTechnology":
        """Load a technology from a given folder.

        :param technology_name: Technology name (e.g. "saed32")
        :param yaml_str: yaml string to use as the technology yaml
        :param path: Path to set as the technology folder (e.g. foo/bar/technology/saed32)
        """
<<<<<<< HEAD

=======
>>>>>>> 398844c4
        return HammerTechnology.load_from_json(technology_name, json.dumps(load_yaml(yaml_str)), path)

    def set_database(self, database: hammer_config.HammerDatabase) -> None:
        """Set the settings database for use by the tool."""
        self._database = database  # type: hammer_config.HammerDatabase

    def get_setting(self, key: str):
        """Get a particular setting from the database.
        """
        try:
            return self._database.get(key)
        except AttributeError:
            raise ValueError("Internal error: no database set by hammer-vlsi")

    def get_config(self) -> List[dict]:
        """Get the hammer configuration for this technology. Not to be confused with the ".tech.json" which self.config refers to."""
        return hammer_config.load_config_from_defaults(self.path)

    @property
    def extracted_tarballs_dir(self) -> str:
        """Return the path to a folder under self.path where extracted tarballs are stored/cached."""
        return os.path.join(self.cache_dir, "extracted")

    @staticmethod
    def parse_library(lib: dict) -> Library:
        """
        Parse a given lib in dictionary form to a hammer_tech Library (IP library).
        :param lib: Library to parse, must be a dictionary
        :return: Parsed hammer_tech Library or exception.
        """
        if not isinstance(lib, dict):
            raise TypeError("lib must be a dict")

        # Convert the dict to JSON...
        return Library.from_json(json.dumps(lib))

    @property
    def tech_defined_libraries(self) -> List[Library]:
        """
        Get all technology-defined libraries from the config.
        :return: List of technology-defined libraries with any extra prefixes if present.
        """
        return list(self.config.libraries)

    def prepend_dir_path(self, path: str, lib: Optional[Library] = None) -> str:
        """
        Prepend the appropriate path (either from tarballs or installs) to the given library item.
        e.g. if the path argument is "foo/bar" and we have a prefix that defines foo as "/usr/share/foo", then
        this will return "/usr/share/foo/bar".
        :param path: Path to which we should prepend
        :param lib: (optional) Library which produced this path. Used to look for additional prefixes.
        """
        assert len(path) > 0, "path must not be empty"

        # If the path is an absolute path, return it as-is.
        if path[0] == "/":
            return path

        base_path = path.split(os.path.sep)[0]
        rest_of_path = path.split(os.path.sep)[1:]

        if self.config.installs is not None:
            matching_installs = list(filter(lambda install: install.path == base_path, self.config.installs))
        else:
            matching_installs = []

        if self.config.tarballs is not None:
            matching_tarballs = list(filter(lambda tarball: tarball.path == base_path, self.config.tarballs))
        else:
            matching_tarballs = []

        # Some extra typing junk because Library is a dynamically-generated class...
        get_extra_prefixes = lambda l: l.extra_prefixes  # type: Callable[[Any], List[LibraryPrefix]]
        extra_prefixes = get_or_else(optional_map(lib, get_extra_prefixes), [])  # type: List[LibraryPrefix]
        matching_extra_prefixes = list(filter(lambda p: p.prefix == base_path, extra_prefixes))

        matches = len(matching_installs) + len(matching_tarballs) + len(matching_extra_prefixes)
        if matches < 1:
            raise ValueError("Path {0} did not match any tarballs or installs".format(path))
        elif matches > 1:
            raise ValueError("Path {0} matched more than one tarball or install".format(path))
        else:
            if len(matching_installs) == 1:
                install = matching_installs[0]
                if install.base_var == "":
                    base = self.path
                else:
                    base = self.get_setting(install.base_var)
                return os.path.join(*([base] + rest_of_path))
            elif len(matching_tarballs) == 1:
                return os.path.join(self.extracted_tarballs_dir, path)
            else:
                matched = matching_extra_prefixes[0]
                return matched.prepend(os.path.join(*rest_of_path))

    def extract_technology_files(self) -> None:
        """Ensure that the technology files exist either via tarballs or installs."""
        if self.config.installs is not None:
            self.check_installs()
            return
        if self.config.tarballs is not None:
            self.extract_tarballs()
            return
        self.logger.error("Technology specified neither tarballs or installs")

    def check_installs(self) -> bool:
        """Check that the all directories for a pre-installed technology actually exist.

        :return: Return True if the directories is OK, False otherwise."""
        for install in self.config.installs:
            base_var = str(install.base_var)

            if len(base_var) == 0:
                # Blank install_path is okay to reference the current technology directory.
                pass
            else:
                install_path = str(self.get_setting(base_var))
                if not os.path.exists(install_path):
                    self.logger.error("installs {path} does not exist".format(path=install_path))
                    return False
        return True

    def extract_tarballs(self) -> None:
        """Extract tarballs to the given cache_dir, or verify that they've been extracted."""
        for tarball in self.config.tarballs:
            target_path = os.path.join(self.extracted_tarballs_dir, tarball.path)
            tarball_path = os.path.join(self.get_setting(tarball.base_var), tarball.path)
            self.logger.debug("Extracting/verifying tarball %s" % (tarball_path))
            if os.path.isdir(target_path):
                # If the folder already seems to exist, continue
                continue
            else:
                # Else, extract the tarballs.
                os.makedirs(target_path, exist_ok=True)  # Make sure it exists or tar will not be happy.
                subprocess.check_call("tar -xf %s -C %s" % (tarball_path, target_path), shell=True)
                subprocess.check_call("chmod u+rwX -R %s" % (target_path), shell=True)<|MERGE_RESOLUTION|>--- conflicted
+++ resolved
@@ -213,26 +213,6 @@
         self.config = None  # type: TechJSON
 
     @classmethod
-<<<<<<< HEAD
-    def load_from_dir(cls, technology_name: str, paths: List[str]) -> Optional["HammerTechnology"]:
-        """Load a technology from a given set of folders.
-
-        :param technology_name: Technology name (e.g. "saed32")
-        :param paths: A list of paths to the technology folders (e.g. foo/bar/technology/saed32)
-        """
-        for path in paths:
-            tech_blob_path = os.path.join(path, technology_name, "%s.tech.json" % technology_name)
-            if os.path.exists(tech_blob_path):
-                with open(tech_blob_path) as f:
-                    json_str = f.read()
-                    return HammerTechnology.load_from_json(technology_name, json_str, os.path.dirname(tech_blob_path))
-            tech_blob_path = os.path.join(path, technology_name, "%s.tech.yaml" % technology_name)
-            if os.path.exists(tech_blob_path):
-                with open(tech_blob_path) as f:
-                    yaml_str = f.read()
-                    return HammerTechnology.load_from_yaml(technology_name, yaml_str, os.path.dirname(tech_blob_path))
-        return None
-=======
     def load_from_dir(cls, technology_name: str, path: str) -> Optional["HammerTechnology"]:
         """Load a technology from a given folder.
 
@@ -252,7 +232,6 @@
                 return HammerTechnology.load_from_yaml(technology_name, yaml_str, path)
         else:
             return None
->>>>>>> 398844c4
 
     @classmethod
     def load_from_json(cls, technology_name: str, json_str: str, path: str) -> "HammerTechnology":
@@ -284,10 +263,6 @@
         :param yaml_str: yaml string to use as the technology yaml
         :param path: Path to set as the technology folder (e.g. foo/bar/technology/saed32)
         """
-<<<<<<< HEAD
-
-=======
->>>>>>> 398844c4
         return HammerTechnology.load_from_json(technology_name, json.dumps(load_yaml(yaml_str)), path)
 
     def set_database(self, database: hammer_config.HammerDatabase) -> None:
