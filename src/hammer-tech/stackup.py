#!/usr/bin/env python3
# -*- coding: utf-8 -*-
#
#  stackup.py
#  Data structures to represent technology stackup options.
#
#  See LICENSE for licence details.

<<<<<<< HEAD
from enum import Enum
from typing import List, NamedTuple, Tuple, Dict, Optional
from hammer_utils import reverse_dict, coerce_to_grid
from hammer_logging import HammerVLSILoggingContext
=======
>>>>>>> 2b6607a6
from decimal import Decimal
from enum import Enum
from functools import partial
from typing import Any, List, NamedTuple, Tuple, Dict, Optional

from hammer_utils import reverse_dict, coerce_to_grid
from hammer_logging import HammerVLSILoggingContext

class RoutingDirection(Enum):
    """
    Represents a preferred routing direction for a metal layer.
    Note that this represents a *preferred* direction, not a DRC rule.
    """

    Vertical = 1
    Horizontal = 2
    Redistribution = 3

    @classmethod
    def __mapping(cls) -> Dict[str, "RoutingDirection"]:
        return {
            "vertical": RoutingDirection.Vertical,
            "horizontal": RoutingDirection.Horizontal,
            "redistribution": RoutingDirection.Redistribution
        }

    @staticmethod
    def from_str(input_str: str) -> "RoutingDirection":
        # pylint: disable=missing-docstring
        try:
            return RoutingDirection.__mapping()[input_str]
        except KeyError:
            raise ValueError("Invalid routing direction: " + str(input_str))

    def __str__(self) -> str:
        return reverse_dict(RoutingDirection.__mapping())[self]

    def opposite(self) -> "RoutingDirection":
        """
        Return the opposite routing direction.
        For Redistribution, this returns itself.
        :return: Opposite routing direction
        """
        if self == RoutingDirection.Vertical:
            return RoutingDirection.Horizontal
        elif self == RoutingDirection.Horizontal:
            return RoutingDirection.Vertical
        else:
            return self


class WidthSpacingTuple(NamedTuple('WidthSpacingTuple', [
        ('width_at_least', Decimal),
        ('min_spacing', Decimal)
])):
    """
    A tuple of wire width limit and spacing for generating a piecewise linear rule
    for spacing based on wire width.

    width_at_least: Any wires larger than this must obey the minSpacing rule.
    min_spacing: The minimum spacing for this bin.
                 If a wire is wider than multiple entries, the worst-case (larger)
                 minSpacing wins.

    Note to maintainers: This is mirrored in schema.json - don't change one without the other!
    """
    __slots__ = ()

    @staticmethod
    def from_setting(grid_unit: Decimal, d: dict) -> "WidthSpacingTuple":
        # pylint: disable=missing-docstring
        width_at_least = coerce_to_grid(d["width_at_least"], grid_unit)
        min_spacing = coerce_to_grid(d["min_spacing"], grid_unit)
        assert width_at_least >= 0
        assert min_spacing > 0
        return WidthSpacingTuple(
            width_at_least=width_at_least,
            min_spacing=min_spacing
        )


    @staticmethod
    def from_list(grid_unit: Decimal, l: List[dict]) -> List["WidthSpacingTuple"]:
        out = sorted(list(map(partial(WidthSpacingTuple.from_setting, grid_unit), l)), key=lambda x: x.width_at_least)

        # Check that spacings increase.
        current_spacing = Decimal(0)
        for wst in out:
            assert wst.min_spacing >= current_spacing
            current_spacing = wst.min_spacing
        return out

class WidthTableEntry(dict):
    """
    An allowable wire width from technology LEF width table.
    """
    __slots__ = ()

    @staticmethod
    def from_list(grid_unit: Decimal, l: List[dict]) -> List[Decimal]:
        return sorted([coerce_to_grid(w["width"], grid_unit) for w in l])

class Metal(NamedTuple('Metal', [
        ('name', str),
        ('index', int),
        ('direction', RoutingDirection),
        ('min_width', Decimal),
        ('max_width', Decimal),
        ('pitch', Decimal),
        ('offset', Decimal),
        ('power_strap_widths_and_spacings', List[WidthSpacingTuple]),
        ('power_strap_width_table', List[Decimal]),
        # Note: grid_unit is not currently parsed as part of the Metal data structure!
        # See #379
        ('grid_unit', Decimal)
])):
    """
    A metal layer and some basic info about it.

    name: Metal layer name (e.g. M1, M2).
    index: The order in the stackup (lower is closer to the substrate).
    direction: The preferred routing direction of this metal layer, or
               RoutingDirection.Redistribution for non-routing top-level
               redistribution metals like Aluminium.
    min_width: The minimum wire width for this layer.
    max_width: The maximum wire width for this layer.
    pitch: The minimum cross-mask pitch for this layer (NOT same-mask pitch
           for multiply-patterned layers).
    offset: The routing track offset from the origin for the first track in this layer.
            (0 = first track is on an axis).
    power_strap_widths_and_spacings: A list of WidthSpacingTuples that specify the minimum
                                     spacing rules for an infinitely long wire of variying width.
    power_strap_width_table: A list of allowed metal widths in the technology.
                             Widths smaller than the last number must be quantized to a value in the table.
    grid_unit: The fixed-point decimal value of a minimum grid unit (e.g. 1nm = 0.001).
               For most technologies, this comes from the technology plugin and is the same for all layers.
    """
    __slots__ = ()

    @staticmethod
    def from_setting(grid_unit: Decimal, d: dict) -> "Metal":
        """
        Return a Metal object from a dict with keys "name", "index", "direction", "min_width", "max_width", "pitch", "offset", "power_strap_widths_and_spacings", and "power_strap_width_table"

        :param grid_unit: The manufacturing grid unit in um
        :param d: A dict containing the keys "name", "index", "direction", "min_width", "max_width", "pitch", "offset", "power_strap_widths_and_spacings", and "power_strap_width_table"
        """
        return Metal(
            grid_unit=grid_unit,
            name=str(d["name"]),
            index=int(d["index"]),
            direction=RoutingDirection.from_str(d["direction"]),
            min_width=coerce_to_grid(d["min_width"], grid_unit),
            max_width=coerce_to_grid(d["max_width"] if "max_width" in d and d["max_width"] else 0.0, grid_unit),
            pitch=coerce_to_grid(d["pitch"], grid_unit),
            offset=coerce_to_grid(d["offset"], grid_unit),
            power_strap_widths_and_spacings=WidthSpacingTuple.from_list(grid_unit, d["power_strap_widths_and_spacings"]),
<<<<<<< HEAD
            power_strap_width_table=WidthTableEntry.from_list(grid_unit, d["power_strap_width_table"] if "power_strap_width_table" in d and d["power_strap_width_table"] else [])
=======
            power_strap_width_table=Metal.power_strap_widths_from_list(grid_unit, d["power_strap_width_table"] if "power_strap_width_table" in d and d["power_strap_width_table"] else [])
>>>>>>> 2b6607a6
        )

    @staticmethod
    def power_strap_widths_from_list(grid_unit: Decimal, l: List[Any]) -> List[Decimal]:
        """
        Read and cocerce wire widths from the technology LEF width table.
        """
        return sorted(map(lambda w: coerce_to_grid(w, grid_unit), map(float, l)))

    def get_spacing_for_width(self, width: Decimal) -> Decimal:
        """
        Get the minimum spacing for a provided width.

        :param width: Width to calculate minimum spacing for.
        :return: Minimum spacing for `width`
        """
        spacing = Decimal(0)
        for wst in self.power_strap_widths_and_spacings:
            if width >= wst.width_at_least:
                spacing = max(spacing, wst.min_spacing)
            else:
                # The list is sorted so we can early-out
                return spacing
        return spacing

    def min_spacing_and_max_width_from_pitch(self, pitch: Decimal) -> Tuple[Decimal, Decimal]:
        """
        Derive the minimum spacing and maximally-sized wire for a
        desired pitch.

        Use this when the wire width is unknown, but you know the pitch.
        This calculation essentially plots the wire width on the X axis
        and the minimum pitch on the Y axis.

        You'll see discontinuites at the width-spacing table entries.
        If the desired pitch falls on a sloped line (i.e. > min width for
        entry N but less than min width for entry N+1), pick that spacing.
        If the desired pitch falls on a vertical line, pick the maximum width
        entry for N, which is the entry for N+1 minus delta (2 grid units),
        and then the spacing will be larger than the min spacing.

        :param pitch: Desired pitch
        :return: Tuple of (minimum spacing, maximally-sized wire)
        """
        widths_and_spacings = self.power_strap_widths_and_spacings
        spacing = widths_and_spacings[0].min_spacing
        for first, second in zip(widths_and_spacings[:-1], widths_and_spacings[1:]):
            if pitch >= (second.min_spacing + second.width_at_least):
                spacing = second.min_spacing
            elif pitch >= (first.min_spacing + second.width_at_least):
                # we are asking for a pitch that is width-constrained
                width = second.width_at_least - (self.grid_unit*2)
                spacing = pitch - width

        width = pitch - spacing
        if self.max_width > 0.0 and width > self.max_width:
            width = self.max_width
        if width < 0:
            raise ValueError("Desired pitch {pitch} is illegal".format(pitch=pitch))
        return spacing, pitch - spacing

    def min_spacing_from_pitch(self, pitch: Decimal) -> Decimal:
        """
        Derive the minimum spacing for a maximally-sized wire given a
        desired pitch.
        See min_spacing_and_max_width_from_pitch for details.

        :param pitch: Desired pitch
        :return: Minimum spacing for said pitch.
        """
        return self.min_spacing_and_max_width_from_pitch(pitch)[0]

    def max_width_from_pitch(self, pitch: Decimal) -> Decimal:
        """
        Derive the maximum wire width for a maximally-sized wire given a
        desired pitch.
        See min_spacing_and_max_width_from_pitch for details.

        :param pitch: Desired pitch
        :return: Maximum wire width for said pitch.
        """
        return self.min_spacing_and_max_width_from_pitch(pitch)[1]

    def quantize_to_width_table(self, width: Decimal, layer: str, logger: Optional[HammerVLSILoggingContext]) -> Decimal:
        """
        Compare a desired width to the width table, if specified for a technology.
        Will return the allowable width smaller than or equal to the desired width,
        except if the desired width is greater than or equal to the last width in the width table.
        Issues a logger warning for the user if the returned width was quantized.
        """
        width_table = self.power_strap_width_table
        if len(width_table) == 0:
            qwidth = width
        else:
<<<<<<< HEAD
            for i,w in enumerate(width_table):
                if width > w:
                    # last entry in table is special, width can be greater than or equal to this number
                    if i == len(width_table)-1:
=======
            for i, w in enumerate(width_table):
                if width > w:
                    # The last entry in table is special: width can be greater
                    # than or equal to this number.
                    if i == len(width_table) - 1:
>>>>>>> 2b6607a6
                        qwidth = width
                        break
                    else:
                        continue
                elif width == w:
                    qwidth = w
                    break
                else:
                    if logger is not None:
                        logger.warning("The desired power strap width {dw} on {lay} was quantized down to {fw} based on the technology's width table. Please check your power grid.".format(dw=str(width), lay=layer, fw=str(width_table[i-1])))
                    qwidth = width_table[i-1]
                    break
        return qwidth

<<<<<<< HEAD
    def get_width_spacing_start_twt(self, tracks: int, logger: Optional[HammerVLSILoggingContext]) -> Tuple[Decimal, Decimal, Decimal]:
=======
    def get_width_spacing_start_twt(self,
                                    tracks: int,
                                    logger: Optional[HammerVLSILoggingContext]
                                   ) -> Tuple[Decimal, Decimal, Decimal]:
>>>>>>> 2b6607a6
        """
        This method will return the maximum width a wire can be in order
        to consume a given number of routing tracks.
        This assumes the neighbors of the wide wire are minimum-width routes.
        i.e. T W T
        T = thin / min-width
        W = wide
        See min_spacing_and_max_width_from_pitch for an explanation of the calculation.

        :param tracks: Number of routing tracks to consume
        :return: Returns tuple of (width, spacing, start)
        """
        widths_and_spacings = self.power_strap_widths_and_spacings
        spacing = widths_and_spacings[0].min_spacing
        # the T W T pattern contains one wires (W) and 2 spaces (S2)
        s2w = (tracks + 1) * self.pitch - self.min_width

        assert int(s2w / self.grid_unit) % 2 == 0, "This calculation should always produce an even s2w"

        width = s2w - spacing*2
        for first, second in zip(widths_and_spacings[:-1], widths_and_spacings[1:]):
            if s2w >= second.min_spacing * 2 + second.width_at_least:
                spacing = second.min_spacing
                width = s2w - spacing * 2
            elif s2w >= first.min_spacing * 2 + second.width_at_least:
                # we are asking for a pitch that is width-constrained
                if int(second.width_at_least / self.grid_unit) % 2 == 0:
                    # even
                    width = second.width_at_least - (self.grid_unit * 2)
                else:
                    # odd
                    width = second.width_at_least - self.grid_unit
                spacing = (s2w - width) / 2
        if self.max_width > 0.0 and width > self.max_width:
            width = self.max_width
            spacing = (s2w - width) / 2

        assert int(self.min_width / self.grid_unit) % 2 == 0, (
            "Assuming all min widths are even here, if not fix me")
        assert int(width / self.grid_unit) % 2 == 0, (
            "This calculation should always produce an even width")
        start = self.min_width / 2 + spacing
        return (self.quantize_to_width_table(width, self.name, logger), spacing, start)

    def get_width_spacing_start_twwt(self, tracks: int, logger: Optional[HammerVLSILoggingContext], force_even: bool = False) -> Tuple[Decimal, Decimal, Decimal]:
        """
        This method will return the maximum width a wire can be in order
        to consume a given number of routing tracks.
        This assumes that the wires are in the following configuration.
        i.e. T W W T
        T = thin / min-width
        W = wide
        See min_spacing_and_max_width_from_pitch for an explanation of the calculation.

        :param tracks: Number of routing tracks to consume
        :param force_even: Forces the width of the wire to be an even multiple of the unit grid
        :return: Returns tuple of (width, spacing, start)
        """
        widths_and_spacings = self.power_strap_widths_and_spacings
        spacing = widths_and_spacings[0].min_spacing
        assert self.pitch - self.min_width == spacing, "Tech plugin is malformed for metal {}, the minimum spacing in the width-spacing list must be the same as (pitch - min_width).".format(self.name)
        # the T W W T pattern contains two wires (W2) and 3 spaces (S3)
        s3w2 = ((2 * tracks) + 1) * self.pitch - self.min_width
        width = (s3w2 - spacing * 3) / 2
        for first, second in zip(widths_and_spacings[:-1], widths_and_spacings[1:]):
            if s3w2 >= second.min_spacing * 3 + second.width_at_least * 2:
                spacing = second.min_spacing
                width = (s3w2 - spacing * 3) / 2
            elif s3w2 >= first.min_spacing * 3 + second.width_at_least * 2:
                # we are asking for a pitch that is width-constrained
                width = second.width_at_least - (self.grid_unit * 1)
                spacing = (s3w2 - width * 2) / 3
        if self.max_width > 0.0 and width > self.max_width:
            # If we cannot maximize width, set it to max_width
            width = self.max_width
            spacing = (s3w2 - width * 2) / 3

        assert int(self.min_width / self.grid_unit) % 2 == 0, "Assuming all min widths are even here, if not fix me"
        start = self.min_width / 2 + spacing
        if force_even and int(width / self.grid_unit) % 2 == 1:
            width = width - self.grid_unit
            start = start + self.grid_unit
        return (self.quantize_to_width_table(width, self.name, logger), spacing, start)

    # TODO implement M W X* W M style wires, where X is slightly narrower
    # than W and centered on-grid.


class Stackup(NamedTuple('Stackup', [
        ('grid_unit', Decimal),
        ('name', str),
        ('metals', List[Metal])
])):
    """
    A stackup is a list of metals with a meaningful keyword name (for now).

    TODO: add vias, etc when we need them
    """
    __slots__ = ()

    @staticmethod
    def from_setting(grid_unit: Decimal, d: dict) -> "Stackup":
        # pylint: disable=missing-docstring
        return Stackup(
            grid_unit=grid_unit,
            name=str(d["name"]),
            metals=list(map(lambda x: Metal.from_setting(grid_unit, x), list(d["metals"])))
        )

    def get_metal(self, name: str) -> Metal:
        """
        Get a given metal layer by name.

        :param name: Name of the metal layer
        :return: A metal layer object
        """
        for m in self.metals:
            if m.name == name:
                return m
        raise ValueError("Metal named %s is not defined in stackup %s" % (name, self.name))

    def get_metal_by_index(self, index: int) -> Metal:
        """
        Get a given metal layer by index.

        :param index: Index of the metal layer
        :return: A metal layer object
        """
        for m in self.metals:
            if m.index == index:
                return m
        raise ValueError("Metal with index %d is not defined in stackup %s" % (index, self.name))<|MERGE_RESOLUTION|>--- conflicted
+++ resolved
@@ -6,13 +6,6 @@
 #
 #  See LICENSE for licence details.
 
-<<<<<<< HEAD
-from enum import Enum
-from typing import List, NamedTuple, Tuple, Dict, Optional
-from hammer_utils import reverse_dict, coerce_to_grid
-from hammer_logging import HammerVLSILoggingContext
-=======
->>>>>>> 2b6607a6
 from decimal import Decimal
 from enum import Enum
 from functools import partial
@@ -105,15 +98,6 @@
             current_spacing = wst.min_spacing
         return out
 
-class WidthTableEntry(dict):
-    """
-    An allowable wire width from technology LEF width table.
-    """
-    __slots__ = ()
-
-    @staticmethod
-    def from_list(grid_unit: Decimal, l: List[dict]) -> List[Decimal]:
-        return sorted([coerce_to_grid(w["width"], grid_unit) for w in l])
 
 class Metal(NamedTuple('Metal', [
         ('name', str),
@@ -170,11 +154,7 @@
             pitch=coerce_to_grid(d["pitch"], grid_unit),
             offset=coerce_to_grid(d["offset"], grid_unit),
             power_strap_widths_and_spacings=WidthSpacingTuple.from_list(grid_unit, d["power_strap_widths_and_spacings"]),
-<<<<<<< HEAD
-            power_strap_width_table=WidthTableEntry.from_list(grid_unit, d["power_strap_width_table"] if "power_strap_width_table" in d and d["power_strap_width_table"] else [])
-=======
             power_strap_width_table=Metal.power_strap_widths_from_list(grid_unit, d["power_strap_width_table"] if "power_strap_width_table" in d and d["power_strap_width_table"] else [])
->>>>>>> 2b6607a6
         )
 
     @staticmethod
@@ -269,18 +249,11 @@
         if len(width_table) == 0:
             qwidth = width
         else:
-<<<<<<< HEAD
-            for i,w in enumerate(width_table):
-                if width > w:
-                    # last entry in table is special, width can be greater than or equal to this number
-                    if i == len(width_table)-1:
-=======
             for i, w in enumerate(width_table):
                 if width > w:
                     # The last entry in table is special: width can be greater
                     # than or equal to this number.
                     if i == len(width_table) - 1:
->>>>>>> 2b6607a6
                         qwidth = width
                         break
                     else:
@@ -295,14 +268,10 @@
                     break
         return qwidth
 
-<<<<<<< HEAD
-    def get_width_spacing_start_twt(self, tracks: int, logger: Optional[HammerVLSILoggingContext]) -> Tuple[Decimal, Decimal, Decimal]:
-=======
     def get_width_spacing_start_twt(self,
                                     tracks: int,
                                     logger: Optional[HammerVLSILoggingContext]
                                    ) -> Tuple[Decimal, Decimal, Decimal]:
->>>>>>> 2b6607a6
         """
         This method will return the maximum width a wire can be in order
         to consume a given number of routing tracks.
